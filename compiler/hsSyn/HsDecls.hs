--- conflicted
+++ resolved
@@ -1061,15 +1061,6 @@
 
     , con_doc       :: Maybe LHsDocString
         -- ^ A possible Haddock comment.
-<<<<<<< HEAD
-
-    , con_old_rec :: Bool
-        -- ^ TEMPORARY field; True <=> user has employed now-deprecated syntax for
-        --                             GADT-style record decl   C { blah } :: T a b
-        -- Remove this when we no longer parse this stuff, and hence do not
-        -- need to report deprecated use
-=======
->>>>>>> 8868ff3e
     } deriving (Typeable)
 deriving instance (DataId name) => Data (ConDecl name)
 
