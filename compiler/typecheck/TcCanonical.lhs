--- conflicted
+++ resolved
@@ -2,11 +2,7 @@
 {-# LANGUAGE CPP #-}
 
 module TcCanonical(
-<<<<<<< HEAD
-    canonicalize, StopOrContinue(..),
-=======
     canonicalize, 
->>>>>>> c4eb0176
     flattenMany, FlattenEnv(..), FlattenMode(..)
  ) where
 
@@ -681,11 +677,7 @@
                     -- so ctEvCoercion is fine.
 
            _other -> flattenTyVarFinal ctxt_ev tv
-<<<<<<< HEAD
-    } } } } }
-=======
     } } }
->>>>>>> c4eb0176
 
 flattenTyVarFinal ctxt_ev tv
   = -- Done, but make sure the kind is zonked
@@ -730,20 +722,7 @@
 %************************************************************************
 
 \begin{code}
-<<<<<<< HEAD
-canEvVarsCreated :: [CtEvidence] -> TcS StopOrContinue
-canEvVarsCreated [] = return Stop
-    -- Add all but one to the work list
-    -- and return the first (if any) for futher processing
-canEvVarsCreated (ev : evs)
-  = do { emitWorkNC evs; canEvNC ev }
-          -- Note the "NC": these are fresh goals, not necessarily canonical
-
--------------------------
-canEqNC :: CtEvidence -> Type -> Type -> TcS StopOrContinue
-=======
 canEqNC :: CtEvidence -> Type -> Type -> TcS (StopOrContinue Ct)
->>>>>>> c4eb0176
 canEqNC ev ty1 ty2 = can_eq_nc ev ty1 ty1 ty2 ty2
 
 can_eq_nc, can_eq_nc' 
@@ -838,11 +817,7 @@
 can_eq_fam_nc :: CtEvidence -> SwapFlag
               -> TyCon -> [TcType]
               -> TcType -> TcType
-<<<<<<< HEAD
-              -> TcS StopOrContinue
-=======
               -> TcS (StopOrContinue Ct)
->>>>>>> c4eb0176
 -- Canonicalise a non-canonical equality of form (F tys ~ ty)
 --   or the swapped version thereof
 -- Flatten both sides and go round again
@@ -851,24 +826,15 @@
        ; (xi_lhs, co_lhs) <- flattenFamApp fmode fn tys
        ; mb_ct <- rewriteEqEvidence ev swapped xi_lhs rhs co_lhs (mkTcNomReflCo rhs)
        ; case mb_ct of
-<<<<<<< HEAD
-           Nothing     -> return Stop
-           Just new_ev -> can_eq_nc new_ev xi_lhs xi_lhs rhs ps_rhs }
-=======
            Stop ev s           -> return (Stop ev s)
            ContinueWith new_ev -> can_eq_nc new_ev xi_lhs xi_lhs rhs ps_rhs }
->>>>>>> c4eb0176
 
 ------------
 can_eq_app, can_eq_flat_app
     :: CtEvidence -> SwapFlag
     -> Type -> Type -> Type  -- LHS (s1 t2), after and before type-synonym expansion, resp
     -> Type -> Type          -- RHS (ty2),   after and before type-synonym expansion, resp
-<<<<<<< HEAD
-    -> TcS StopOrContinue
-=======
     -> TcS (StopOrContinue Ct)
->>>>>>> c4eb0176
 -- See Note [Canonicalising type applications]
 can_eq_app ev swapped s1 t1 ps_ty1 ty2 ps_ty2
   =  do { traceTcS "can_eq_app 1" $
@@ -1104,11 +1070,7 @@
 canCFunEqCan :: CtEvidence 
              -> TyCon -> [TcType]   -- LHS
              -> TcTyVar             -- RHS
-<<<<<<< HEAD
-             -> TcS StopOrContinue
-=======
              -> TcS (StopOrContinue Ct)
->>>>>>> c4eb0176
 -- ^ Canonicalise a CFunEqCan.  We know that 
 --     the arg types are already flat, 
 -- and the RHS is a fsk, which we must *not* substitute.
@@ -1124,13 +1086,8 @@
        ; mb_ev <- rewriteEqEvidence ev NotSwapped new_lhs fsk_ty 
                                     lhs_co (mkTcNomReflCo fsk_ty)
        ; case mb_ev of {
-<<<<<<< HEAD
-           Nothing  -> return Stop ;
-           Just ev' -> 
-=======
            Stop ev s        -> return (Stop ev s) ;
            ContinueWith ev' -> 
->>>>>>> c4eb0176
 
     do { extendFlatCache fn tys' (ctEvCoercion ev', fsk)
        ; continueWith (CFunEqCan { cc_ev = ev', cc_fun = fn
@@ -1156,11 +1113,7 @@
                                       ContinueWith new_ev -> can_eq_nc new_ev ty1 ty1 ty2 ps_ty2 }
 
            Left tv1' -> do { let fmode = FE { fe_ev = ev, fe_mode = FM_Avoid tv1' True }
-<<<<<<< HEAD
-                                 -- Flatten the RHS less vigorously, to avoid gratuitous
-=======
                                  -- Flatten the RHS less vigorously, to avoid gratuitous flattening
->>>>>>> c4eb0176
                            ; (xi2, co2) <- flatten fmode ps_ty2 -- co2 :: xi2 ~ ps_ty2
                                            -- Use ps_ty2 to preserve type synonyms if poss
                            ; dflags <- getDynFlags
@@ -1190,17 +1143,6 @@
        ; let k1 = tyVarKind tv1
              k2 = typeKind xi2'
        ; case mb of
-<<<<<<< HEAD
-            Nothing     -> return Stop
-            Just new_ev | k2 `isSubKind` k1
-                        -- Establish CTyEqCan kind invariant
-                        -- Reorientation has done its best, but the kinds might
-                        -- simply be incompatible
-                        -> continueWith (CTyEqCan { cc_ev = new_ev
-                                                  , cc_tyvar  = tv1, cc_rhs = xi2' })
-                        | otherwise
-                        -> incompatibleKind new_ev xi1 k1 xi2' k2 }
-=======
             Stop ev s -> return (Stop ev s)
             ContinueWith new_ev 
                 | k2 `isSubKind` k1
@@ -1211,46 +1153,27 @@
                                           , cc_tyvar  = tv1, cc_rhs = xi2' })
                 | otherwise
                 -> incompatibleKind new_ev xi1 k1 xi2' k2 }
->>>>>>> c4eb0176
 
   | otherwise  -- Occurs check error
   = do { mb <- rewriteEqEvidence ev swapped xi1 xi2 co1 co2
        ; case mb of
-<<<<<<< HEAD
-           Nothing     -> return ()
-           Just new_ev -> emitInsoluble (mkNonCanonical new_ev)
-                          -- If we have a ~ [a], it is not canonical, and in particular
-                          -- we don't want to rewrite existing inerts with it, otherwise
-                          -- we'd risk divergence in the constraint solver
-       ; return Stop }
-
-=======
            Stop ev s           -> return (Stop ev s)
            ContinueWith new_ev -> do { emitInsoluble (mkNonCanonical new_ev)
               -- If we have a ~ [a], it is not canonical, and in particular
               -- we don't want to rewrite existing inerts with it, otherwise
               -- we'd risk divergence in the constraint solver
                                      ; stopWith new_ev "Occurs check" } }
->>>>>>> c4eb0176
   where
     xi1 = mkTyVarTy tv1
     co1 = mkTcNomReflCo xi1
 
 
 
-<<<<<<< HEAD
-canEqTyVarTyVar :: CtEvidence       -- tv1 ~ orhs (or orhs ~ tv1, if swapped)
-                -> SwapFlag
-                -> TcTyVar -> TcTyVar   -- tv2, tv2
-                -> TcCoercion       -- tv2 ~ orhs
-                -> TcS StopOrContinue
-=======
 canEqTyVarTyVar :: CtEvidence           -- tv1 ~ orhs (or orhs ~ tv1, if swapped)
                 -> SwapFlag
                 -> TcTyVar -> TcTyVar   -- tv2, tv2
                 -> TcCoercion           -- tv2 ~ orhs
                 -> TcS (StopOrContinue Ct)
->>>>>>> c4eb0176
 -- Both LHS and RHS rewrote to a type variable,
 -- If swapped = NotSwapped, then
 --     rw_orhs = tv1, rw_olhs = orhs
@@ -1261,38 +1184,6 @@
   = do { when (isWanted ev) $
          ASSERT( tcCoercionRole co2 == Nominal )
          setEvBind (ctev_evar ev) (EvCoercion (maybeSym swapped co2))
-<<<<<<< HEAD
-       ; return Stop }  
-
-  | k1 `tcEqKind` k2   = if swap_over then do_swap else no_swap
-  | k1 `isSubKind` k2  = do_swap   -- Note [Kind orientation for CTyEqCan]
-  | k2 `isSubKind` k1  = no_swap
-  | otherwise          = incompat
-  where
-    do_swap 
-      = do { mb <- rewriteEqEvidence ev (flipSwap swapped) xi2 xi1
-                                     co2 (mkTcNomReflCo xi1)
-           ; case mb of
-               Nothing  -> return Stop
-               Just ev' -> continueWith (CTyEqCan { cc_ev = ev'
-                                                  , cc_tyvar  = tv2, cc_rhs = xi1 }) }
-
-    no_swap 
-      = do { mb <- rewriteEqEvidence ev swapped xi1 xi2 
-                                     (mkTcNomReflCo xi1) co2
-           ; case mb of
-               Nothing  -> return Stop
-               Just ev' -> continueWith (CTyEqCan { cc_ev = ev'
-                                                  , cc_tyvar = tv1, cc_rhs = xi2 }) }
-
-    incompat
-      = do { mb <- rewriteEqEvidence ev swapped xi1 xi2 
-                                     (mkTcNomReflCo xi1) co2
-           ; case mb of
-               Nothing  -> return Stop
-               Just ev' -> incompatibleKind ev' xi1 k1 xi2 k2 }
-
-=======
        ; stopWith ev "Equal tyvars" }
 
   | incompat_kind   = incompat
@@ -1302,17 +1193,10 @@
   | k1_sub_k2       = do_swap   -- Note [Kind orientation for CTyEqCan]
   | otherwise       = no_swap   -- k2_sub_k1
   where
->>>>>>> c4eb0176
     xi1 = mkTyVarTy tv1
     xi2 = mkTyVarTy tv2
     k1  = tyVarKind tv1
     k2  = tyVarKind tv2
-<<<<<<< HEAD
-
-    swap_over
-      -- If tv1 is touchable, swap only if tv2 is also 
-      -- touchable and it's better to update the latter
-=======
     co1 = mkTcNomReflCo xi1
     k1_sub_k2     = k1 `isSubKind` k2
     k2_sub_k1     = k2 `isSubKind` k1
@@ -1351,7 +1235,6 @@
       -- If tv1 is touchable, swap only if tv2 is also
       -- touchable and it's strictly better to update the latter
       -- But see Note [Avoid unnecessary swaps]
->>>>>>> c4eb0176
       | Just lvl1 <- metaTyVarUntouchables_maybe tv1
       = case metaTyVarUntouchables_maybe tv2 of
           Nothing   -> False
@@ -1359,20 +1242,12 @@
                     | lvl1 `strictlyDeeperThan` lvl2 -> False
                     | otherwise                      -> nicer_to_update_tv2
 
-<<<<<<< HEAD
-      -- If only one is a meta tyvar, put it on the left
-      -- This is not because it'll be solved; but becuase
-      -- the floating step looks for meta tyvars on the left
-      | isMetaTyVar tv2 = True 
-   
-=======
       -- So tv1 is not a meta tyvar
       -- If only one is a meta tyvar, put it on the left
       -- This is not because it'll be solved; but becuase
       -- the floating step looks for meta tyvars on the left
       | isMetaTyVar tv2 = True
 
->>>>>>> c4eb0176
       -- So neither is a meta tyvar
 
       -- If only one is a flatten tyvar, put it on the left
@@ -1381,22 +1256,14 @@
 
       | otherwise = False
 
-<<<<<<< HEAD
-    nicer_to_update_tv2 = isSigTyVar tv1 || isSystemName (Var.varName tv2)
-=======
     nicer_to_update_tv2
       =  (isSigTyVar tv1                 && not (isSigTyVar tv2))
       || (isSystemName (Var.varName tv2) && not (isSystemName (Var.varName tv1)))
->>>>>>> c4eb0176
 
 incompatibleKind :: CtEvidence         -- t1~t2
                  -> TcType -> TcKind
                  -> TcType -> TcKind   -- s1~s2, flattened and zonked
-<<<<<<< HEAD
-                 -> TcS StopOrContinue
-=======
                  -> TcS (StopOrContinue Ct)
->>>>>>> c4eb0176
 -- LHS and RHS have incompatible kinds, so emit an "irreducible" constraint
 --       CIrredEvCan (NOT CTyEqCan or CFunEqCan)
 -- for the type equality; and continue with the kind equality constraint.
