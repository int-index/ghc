--- conflicted
+++ resolved
@@ -1,52 +1,25 @@
-<<<<<<< HEAD
 
 T10045.hs:6:18: error:
-    Found type wildcard ‘_’ standing for ‘t1 -> Bool -> t2’
-    Where: ‘t1’ is a rigid type variable bound by
-             the inferred type of copy :: t1 -> Bool -> t2 at T10045.hs:7:10
-           ‘t2’ is a rigid type variable bound by
-             the inferred type of copy :: t1 -> Bool -> t2 at T10045.hs:7:10
-    To use the inferred type, enable PartialTypeSignatures
-    Relevant bindings include
-      copy :: t1 -> Bool -> t2 (bound at T10045.hs:7:10)
-      ws1 :: () (bound at T10045.hs:5:11)
-      foo :: Meta -> t (bound at T10045.hs:5:1)
-    In the type signature:
-      copy :: _
-    In the expression:
-      let
+    • Found type wildcard ‘_’ standing for ‘t1 -> Bool -> t2’
+      Where: ‘t1’ is a rigid type variable bound by
+               the inferred type of copy :: t1 -> Bool -> t2 at T10045.hs:7:10
+             ‘t2’ is a rigid type variable bound by
+               the inferred type of copy :: t1 -> Bool -> t2 at T10045.hs:7:10
+      To use the inferred type, enable PartialTypeSignatures
+    • In the type signature:
         copy :: _
-        copy w from = copy w True
-      in copy ws1 False
-    In an equation for ‘foo’:
-        foo (Meta ws1)
-          = let
-              copy :: _
-              copy w from = copy w True
-            in copy ws1 False
-=======
-
-T10045.hs:6:18: error:
-    Found type wildcard ‘_’ standing for ‘t1 -> Bool -> t2’
-    Where: ‘t1’ is a rigid type variable bound by
-                the inferred type of copy :: t1 -> Bool -> t2 at T10045.hs:7:10
-           ‘t2’ is a rigid type variable bound by
-                the inferred type of copy :: t1 -> Bool -> t2 at T10045.hs:7:10
-    To use the inferred type, enable PartialTypeSignatures
-    In the type signature for:
-      copy :: _
-    In the expression:
-      let
-        copy :: _
-        copy w from = copy w True
-      in copy ws1 False
-    In an equation for ‘foo’:
-        foo (Meta ws1)
-          = let
-              copy :: _
-              copy w from = copy w True
-            in copy ws1 False
-    Relevant bindings include
-      ws1 :: () (bound at T10045.hs:5:11)
-      foo :: Meta -> t (bound at T10045.hs:5:1)
->>>>>>> 5e04c384
+      In the expression:
+        let
+          copy :: _
+          copy w from = copy w True
+        in copy ws1 False
+      In an equation for ‘foo’:
+          foo (Meta ws1)
+            = let
+                copy :: _
+                copy w from = copy w True
+              in copy ws1 False
+    • Relevant bindings include
+        copy :: t1 -> Bool -> t2 (bound at T10045.hs:7:10)
+        ws1 :: () (bound at T10045.hs:5:11)
+        foo :: Meta -> t (bound at T10045.hs:5:1)