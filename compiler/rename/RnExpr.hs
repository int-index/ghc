{-
(c) The GRASP/AQUA Project, Glasgow University, 1992-1998

\section[RnExpr]{Renaming of expressions}

Basically dependency analysis.

Handles @Match@, @GRHSs@, @HsExpr@, and @Qualifier@ datatypes.  In
general, all of these functions return a renamed thing, and a set of
free variables.
-}

{-# LANGUAGE CPP, ScopedTypeVariables, RecordWildCards #-}

module RnExpr (
        rnLExpr, rnExpr, rnStmts
   ) where

#include "HsVersions.h"

import RnBinds   ( rnLocalBindsAndThen, rnLocalValBindsLHS, rnLocalValBindsRHS,
                   rnMatchGroup, rnGRHS, makeMiniFixityEnv)
import HsSyn
import TcRnMonad
import Module           ( getModule )
import RnEnv
import RnSplice         ( rnBracket, rnSpliceExpr, checkThLocalName )
import RnTypes
import RnPat
import DynFlags
import PrelNames

import BasicTypes
import Name
import NameSet
import RdrName
import UniqSet
import Data.List
import Util
import ListSetOps       ( removeDups )
import ErrUtils
import Outputable
import SrcLoc
import FastString
import Control.Monad
import TysWiredIn       ( nilDataConName )

{-
************************************************************************
*                                                                      *
\subsubsection{Expressions}
*                                                                      *
************************************************************************
-}

rnExprs :: [LHsExpr RdrName] -> RnM ([LHsExpr Name], FreeVars)
rnExprs ls = rnExprs' ls emptyUniqSet
 where
  rnExprs' [] acc = return ([], acc)
  rnExprs' (expr:exprs) acc =
   do { (expr', fvExpr) <- rnLExpr expr
        -- Now we do a "seq" on the free vars because typically it's small
        -- or empty, especially in very long lists of constants
      ; let  acc' = acc `plusFV` fvExpr
      ; (exprs', fvExprs) <- acc' `seq` rnExprs' exprs acc'
      ; return (expr':exprs', fvExprs) }

-- Variables. We look up the variable and return the resulting name.

rnLExpr :: LHsExpr RdrName -> RnM (LHsExpr Name, FreeVars)
rnLExpr = wrapLocFstM rnExpr

rnExpr :: HsExpr RdrName -> RnM (HsExpr Name, FreeVars)

finishHsVar :: Name -> RnM (HsExpr Name, FreeVars)
-- Separated from rnExpr because it's also used
-- when renaming infix expressions
finishHsVar name
 = do { this_mod <- getModule
      ; when (nameIsLocalOrFrom this_mod name) $
        checkThLocalName name
      ; return (HsVar name, unitFV name) }

rnUnboundVar :: RdrName -> RnM (HsExpr Name, FreeVars)
rnUnboundVar v
 = do { stage <- getStage
      ; if isUnqual v && not (in_untyped_bracket stage)
        then -- Treat this as a "hole"
             -- Do not fail right now; instead, return HsUnboundVar
             -- and let the type checker report the error
             return (HsUnboundVar (rdrNameOcc v), emptyFVs)

        else -- Fail immediately (qualified name, or in untyped bracket)
             do { n <- reportUnboundName v
                ; return (HsVar n, emptyFVs) } }
  where
    in_untyped_bracket (Brack _ (RnPendingUntyped {})) = True
    in_untyped_bracket _ = False

rnExpr (HsVar v)
  = do { mb_name <- lookupOccRn_overloaded False v
       ; case mb_name of {
           Nothing -> rnUnboundVar v ;
           Just (Left name)
              | name == nilDataConName -- Treat [] as an ExplicitList, so that
                                       -- OverloadedLists works correctly
              -> rnExpr (ExplicitList placeHolderType Nothing [])

              | otherwise
              -> finishHsVar name ;
           Just (Right (f:fs)) -> ASSERT( null fs )
                                  return (HsSingleRecFld f, unitFV (selectorFieldOcc f)) ;
           Just (Right [])                 -> error "runExpr/HsVar" } }

rnExpr (HsIPVar v)
  = return (HsIPVar v, emptyFVs)

rnExpr (HsLit lit@(HsString src s))
  = do { opt_OverloadedStrings <- xoptM Opt_OverloadedStrings
       ; if opt_OverloadedStrings then
            rnExpr (HsOverLit (mkHsIsString src s placeHolderType))
         else do {
            ; rnLit lit
            ; return (HsLit lit, emptyFVs) } }

rnExpr (HsLit lit)
  = do { rnLit lit
       ; return (HsLit lit, emptyFVs) }

rnExpr (HsOverLit lit)
  = do { (lit', fvs) <- rnOverLit lit
       ; return (HsOverLit lit', fvs) }

rnExpr (HsApp fun arg)
  = do { (fun',fvFun) <- rnLExpr fun
       ; (arg',fvArg) <- rnLExpr arg
       ; return (HsApp fun' arg', fvFun `plusFV` fvArg) }

rnExpr (OpApp e1 op  _ e2)
  = do  { (e1', fv_e1) <- rnLExpr e1
        ; (e2', fv_e2) <- rnLExpr e2
        ; (op', fv_op) <- rnLExpr op

        -- Deal with fixity
        -- When renaming code synthesised from "deriving" declarations
        -- we used to avoid fixity stuff, but we can't easily tell any
        -- more, so I've removed the test.  Adding HsPars in TcGenDeriv
        -- should prevent bad things happening.
        ; fixity <- case op' of
                      L _ (HsVar n) -> lookupFixityRn n
                      _             -> return (Fixity minPrecedence InfixL)
                                       -- c.f. lookupFixity for unbound

        ; final_e <- mkOpAppRn e1' op' fixity e2'
        ; return (final_e, fv_e1 `plusFV` fv_op `plusFV` fv_e2) }

rnExpr (NegApp e _)
  = do { (e', fv_e)         <- rnLExpr e
       ; (neg_name, fv_neg) <- lookupSyntaxName negateName
       ; final_e            <- mkNegAppRn e' neg_name
       ; return (final_e, fv_e `plusFV` fv_neg) }

------------------------------------------
-- Template Haskell extensions
-- Don't ifdef-GHCI them because we want to fail gracefully
-- (not with an rnExpr crash) in a stage-1 compiler.
rnExpr e@(HsBracket br_body) = rnBracket e br_body

rnExpr (HsSpliceE splice) = rnSpliceExpr splice

---------------------------------------------
--      Sections
-- See Note [Parsing sections] in Parser.y
rnExpr (HsPar (L loc (section@(SectionL {}))))
  = do  { (section', fvs) <- rnSection section
        ; return (HsPar (L loc section'), fvs) }

rnExpr (HsPar (L loc (section@(SectionR {}))))
  = do  { (section', fvs) <- rnSection section
        ; return (HsPar (L loc section'), fvs) }

rnExpr (HsPar e)
  = do  { (e', fvs_e) <- rnLExpr e
        ; return (HsPar e', fvs_e) }

rnExpr expr@(SectionL {})
  = do  { addErr (sectionErr expr); rnSection expr }
rnExpr expr@(SectionR {})
  = do  { addErr (sectionErr expr); rnSection expr }

---------------------------------------------
rnExpr (HsCoreAnn src ann expr)
  = do { (expr', fvs_expr) <- rnLExpr expr
       ; return (HsCoreAnn src ann expr', fvs_expr) }

rnExpr (HsSCC src lbl expr)
  = do { (expr', fvs_expr) <- rnLExpr expr
       ; return (HsSCC src lbl expr', fvs_expr) }
rnExpr (HsTickPragma src info expr)
  = do { (expr', fvs_expr) <- rnLExpr expr
       ; return (HsTickPragma src info expr', fvs_expr) }

rnExpr (HsLam matches)
  = do { (matches', fvMatch) <- rnMatchGroup LambdaExpr rnLExpr matches
       ; return (HsLam matches', fvMatch) }

rnExpr (HsLamCase _arg matches)
  = do { (matches', fvs_ms) <- rnMatchGroup CaseAlt rnLExpr matches
       -- ; return (HsLamCase arg matches', fvs_ms) }
       ; return (HsLamCase placeHolderType matches', fvs_ms) }

rnExpr (HsCase expr matches)
  = do { (new_expr, e_fvs) <- rnLExpr expr
       ; (new_matches, ms_fvs) <- rnMatchGroup CaseAlt rnLExpr matches
       ; return (HsCase new_expr new_matches, e_fvs `plusFV` ms_fvs) }

rnExpr (HsLet binds expr)
  = rnLocalBindsAndThen binds $ \binds' _ -> do
      { (expr',fvExpr) <- rnLExpr expr
      ; return (HsLet binds' expr', fvExpr) }

rnExpr (HsDo do_or_lc stmts _)
  = do  { ((stmts', _), fvs) <-
           rnStmtsWithPostProcessing do_or_lc rnLExpr
             postProcessStmtsForApplicativeDo stmts
             (\ _ -> return ((), emptyFVs))
        ; return ( HsDo do_or_lc stmts' placeHolderType, fvs ) }

rnExpr (ExplicitList _ _  exps)
  = do  { opt_OverloadedLists <- xoptM Opt_OverloadedLists
        ; (exps', fvs) <- rnExprs exps
        ; if opt_OverloadedLists
           then do {
            ; (from_list_n_name, fvs') <- lookupSyntaxName fromListNName
            ; return (ExplicitList placeHolderType (Just from_list_n_name) exps'
                     , fvs `plusFV` fvs') }
           else
            return  (ExplicitList placeHolderType Nothing exps', fvs) }

rnExpr (ExplicitPArr _ exps)
  = do { (exps', fvs) <- rnExprs exps
       ; return  (ExplicitPArr placeHolderType exps', fvs) }

rnExpr (ExplicitTuple tup_args boxity)
  = do { checkTupleSection tup_args
       ; checkTupSize (length tup_args)
       ; (tup_args', fvs) <- mapAndUnzipM rnTupArg tup_args
       ; return (ExplicitTuple tup_args' boxity, plusFVs fvs) }
  where
    rnTupArg (L l (Present e)) = do { (e',fvs) <- rnLExpr e
                                    ; return (L l (Present e'), fvs) }
    rnTupArg (L l (Missing _)) = return (L l (Missing placeHolderType)
                                        , emptyFVs)

rnExpr (RecordCon con_id _ rbinds)
  = do  { conname <- lookupLocatedOccRn con_id
        ; (rbinds', fvRbinds) <- rnHsRecBinds (HsRecFieldCon (unLoc conname)) rbinds
        ; return (RecordCon conname noPostTcExpr rbinds',
                  fvRbinds `addOneFV` unLoc conname) }

rnExpr (RecordUpd expr rbinds _ _ _)
  = do  { (expr', fvExpr) <- rnLExpr expr
<<<<<<< HEAD
        ; (rbinds', fvRbinds) <- rnHsRecUpdFields rbinds
        ; return (RecordUpd expr' rbinds' [] [] [],
=======
        ; (rbinds', fvRbinds) <- rnHsRecBinds HsRecFieldUpd rbinds
        ; return (RecordUpd expr' rbinds' PlaceHolder PlaceHolder PlaceHolder,
>>>>>>> a52db231
                  fvExpr `plusFV` fvRbinds) }

rnExpr (ExprWithTySig expr pty PlaceHolder)
  = do  { (pty', fvTy, wcs) <- rnLHsTypeWithWildCards ExprWithTySigCtx pty
        ; (expr', fvExpr)   <- bindSigTyVarsFV (hsExplicitTvs pty') $
                               rnLExpr expr
        ; return (ExprWithTySig expr' pty' wcs, fvExpr `plusFV` fvTy) }

rnExpr (HsIf _ p b1 b2)
  = do { (p', fvP) <- rnLExpr p
       ; (b1', fvB1) <- rnLExpr b1
       ; (b2', fvB2) <- rnLExpr b2
       ; (mb_ite, fvITE) <- lookupIfThenElse
       ; return (HsIf mb_ite p' b1' b2', plusFVs [fvITE, fvP, fvB1, fvB2]) }

rnExpr (HsMultiIf _ty alts)
  = do { (alts', fvs) <- mapFvRn (rnGRHS IfAlt rnLExpr) alts
       -- ; return (HsMultiIf ty alts', fvs) }
       ; return (HsMultiIf placeHolderType alts', fvs) }

rnExpr (HsType a)
  = do { (t, fvT) <- rnLHsType HsTypeCtx a
       ; return (HsType t, fvT) }

rnExpr (ArithSeq _ _ seq)
  = do { opt_OverloadedLists <- xoptM Opt_OverloadedLists
       ; (new_seq, fvs) <- rnArithSeq seq
       ; if opt_OverloadedLists
           then do {
            ; (from_list_name, fvs') <- lookupSyntaxName fromListName
            ; return (ArithSeq noPostTcExpr (Just from_list_name) new_seq, fvs `plusFV` fvs') }
           else
            return (ArithSeq noPostTcExpr Nothing new_seq, fvs) }

rnExpr (PArrSeq _ seq)
  = do { (new_seq, fvs) <- rnArithSeq seq
       ; return (PArrSeq noPostTcExpr new_seq, fvs) }

{-
These three are pattern syntax appearing in expressions.
Since all the symbols are reservedops we can simply reject them.
We return a (bogus) EWildPat in each case.
-}

rnExpr EWildPat        = return (hsHoleExpr, emptyFVs)   -- "_" is just a hole
rnExpr e@(EAsPat {})   = patSynErr e
rnExpr e@(EViewPat {}) = patSynErr e
rnExpr e@(ELazyPat {}) = patSynErr e

{-
************************************************************************
*                                                                      *
        Static values
*                                                                      *
************************************************************************

For the static form we check that the free variables are all top-level
value bindings. This is done by checking that the name is external or
wired-in. See the Notes about the NameSorts in Name.hs.
-}

rnExpr e@(HsStatic expr) = do
    target <- fmap hscTarget getDynFlags
    case target of
      -- SPT entries are expected to exist in object code so far, and this is
      -- not the case in interpreted mode. See bug #9878.
      HscInterpreted -> addErr $ sep
        [ text "The static form is not supported in interpreted mode."
        , text "Please use -fobject-code."
        ]
      _ -> return ()
    (expr',fvExpr) <- rnLExpr expr
    stage <- getStage
    case stage of
      Brack _ _ -> return () -- Don't check names if we are inside brackets.
                             -- We don't want to reject cases like:
                             -- \e -> [| static $(e) |]
                             -- if $(e) turns out to produce a legal expression.
      Splice _ -> addErr $ sep
             [ text "static forms cannot be used in splices:"
             , nest 2 $ ppr e
             ]
      _ -> do
       let isTopLevelName n = isExternalName n || isWiredInName n
       case nameSetElems $ filterNameSet
                             (\n -> not (isTopLevelName n || isUnboundName n))
                             fvExpr                                           of
         [] -> return ()
         fvNonGlobal -> addErr $ cat
             [ text $ "Only identifiers of top-level bindings can "
                      ++ "appear in the body of the static form:"
             , nest 2 $ ppr e
             , text "but the following identifiers were found instead:"
             , nest 2 $ vcat $ map ppr fvNonGlobal
             ]
    return (HsStatic expr', fvExpr)

{-
************************************************************************
*                                                                      *
        Arrow notation
*                                                                      *
************************************************************************
-}

rnExpr (HsProc pat body)
  = newArrowScope $
    rnPat ProcExpr pat $ \ pat' -> do
      { (body',fvBody) <- rnCmdTop body
      ; return (HsProc pat' body', fvBody) }

-- Ideally, these would be done in parsing, but to keep parsing simple, we do it here.
rnExpr e@(HsArrApp {})  = arrowFail e
rnExpr e@(HsArrForm {}) = arrowFail e

rnExpr other = pprPanic "rnExpr: unexpected expression" (ppr other)
        -- HsWrap

hsHoleExpr :: HsExpr id
hsHoleExpr = HsUnboundVar (mkVarOcc "_")

arrowFail :: HsExpr RdrName -> RnM (HsExpr Name, FreeVars)
arrowFail e
  = do { addErr (vcat [ ptext (sLit "Arrow command found where an expression was expected:")
                      , nest 2 (ppr e) ])
         -- Return a place-holder hole, so that we can carry on
         -- to report other errors
       ; return (hsHoleExpr, emptyFVs) }

----------------------
-- See Note [Parsing sections] in Parser.y
rnSection :: HsExpr RdrName -> RnM (HsExpr Name, FreeVars)
rnSection section@(SectionR op expr)
  = do  { (op', fvs_op)     <- rnLExpr op
        ; (expr', fvs_expr) <- rnLExpr expr
        ; checkSectionPrec InfixR section op' expr'
        ; return (SectionR op' expr', fvs_op `plusFV` fvs_expr) }

rnSection section@(SectionL expr op)
  = do  { (expr', fvs_expr) <- rnLExpr expr
        ; (op', fvs_op)     <- rnLExpr op
        ; checkSectionPrec InfixL section op' expr'
        ; return (SectionL expr' op', fvs_op `plusFV` fvs_expr) }

rnSection other = pprPanic "rnSection" (ppr other)

{-
************************************************************************
*                                                                      *
        Records
*                                                                      *
************************************************************************
-}

rnHsRecBinds :: HsRecFieldContext -> HsRecordBinds RdrName
             -> RnM (HsRecordBinds Name, FreeVars)
rnHsRecBinds ctxt rec_binds@(HsRecFields { rec_dotdot = dd })
  = do { (flds, fvs) <- rnHsRecFields ctxt HsVar rec_binds
       ; (flds', fvss) <- mapAndUnzipM rn_field flds
       ; return (HsRecFields { rec_flds = flds', rec_dotdot = dd },
                 fvs `plusFV` plusFVs fvss) }
  where
    rn_field (L l fld) = do { (arg', fvs) <- rnLExpr (hsRecFieldArg fld)
                            ; return (L l (fld { hsRecFieldArg = arg' }), fvs) }

{-
************************************************************************
*                                                                      *
        Arrow commands
*                                                                      *
************************************************************************
-}

rnCmdArgs :: [LHsCmdTop RdrName] -> RnM ([LHsCmdTop Name], FreeVars)
rnCmdArgs [] = return ([], emptyFVs)
rnCmdArgs (arg:args)
  = do { (arg',fvArg) <- rnCmdTop arg
       ; (args',fvArgs) <- rnCmdArgs args
       ; return (arg':args', fvArg `plusFV` fvArgs) }

rnCmdTop :: LHsCmdTop RdrName -> RnM (LHsCmdTop Name, FreeVars)
rnCmdTop = wrapLocFstM rnCmdTop'
 where
  rnCmdTop' (HsCmdTop cmd _ _ _)
   = do { (cmd', fvCmd) <- rnLCmd cmd
        ; let cmd_names = [arrAName, composeAName, firstAName] ++
                          nameSetElems (methodNamesCmd (unLoc cmd'))
        -- Generate the rebindable syntax for the monad
        ; (cmd_names', cmd_fvs) <- lookupSyntaxNames cmd_names

        ; return (HsCmdTop cmd' placeHolderType placeHolderType
                  (cmd_names `zip` cmd_names'),
                  fvCmd `plusFV` cmd_fvs) }

rnLCmd :: LHsCmd RdrName -> RnM (LHsCmd Name, FreeVars)
rnLCmd = wrapLocFstM rnCmd

rnCmd :: HsCmd RdrName -> RnM (HsCmd Name, FreeVars)

rnCmd (HsCmdArrApp arrow arg _ ho rtl)
  = do { (arrow',fvArrow) <- select_arrow_scope (rnLExpr arrow)
       ; (arg',fvArg) <- rnLExpr arg
       ; return (HsCmdArrApp arrow' arg' placeHolderType ho rtl,
                 fvArrow `plusFV` fvArg) }
  where
    select_arrow_scope tc = case ho of
        HsHigherOrderApp -> tc
        HsFirstOrderApp  -> escapeArrowScope tc
        -- See Note [Escaping the arrow scope] in TcRnTypes
        -- Before renaming 'arrow', use the environment of the enclosing
        -- proc for the (-<) case.
        -- Local bindings, inside the enclosing proc, are not in scope
        -- inside 'arrow'.  In the higher-order case (-<<), they are.

-- infix form
rnCmd (HsCmdArrForm op (Just _) [arg1, arg2])
  = do { (op',fv_op) <- escapeArrowScope (rnLExpr op)
       ; let L _ (HsVar op_name) = op'
       ; (arg1',fv_arg1) <- rnCmdTop arg1
       ; (arg2',fv_arg2) <- rnCmdTop arg2
        -- Deal with fixity
       ; fixity <- lookupFixityRn op_name
       ; final_e <- mkOpFormRn arg1' op' fixity arg2'
       ; return (final_e, fv_arg1 `plusFV` fv_op `plusFV` fv_arg2) }

rnCmd (HsCmdArrForm op fixity cmds)
  = do { (op',fvOp) <- escapeArrowScope (rnLExpr op)
       ; (cmds',fvCmds) <- rnCmdArgs cmds
       ; return (HsCmdArrForm op' fixity cmds', fvOp `plusFV` fvCmds) }

rnCmd (HsCmdApp fun arg)
  = do { (fun',fvFun) <- rnLCmd  fun
       ; (arg',fvArg) <- rnLExpr arg
       ; return (HsCmdApp fun' arg', fvFun `plusFV` fvArg) }

rnCmd (HsCmdLam matches)
  = do { (matches', fvMatch) <- rnMatchGroup LambdaExpr rnLCmd matches
       ; return (HsCmdLam matches', fvMatch) }

rnCmd (HsCmdPar e)
  = do  { (e', fvs_e) <- rnLCmd e
        ; return (HsCmdPar e', fvs_e) }

rnCmd (HsCmdCase expr matches)
  = do { (new_expr, e_fvs) <- rnLExpr expr
       ; (new_matches, ms_fvs) <- rnMatchGroup CaseAlt rnLCmd matches
       ; return (HsCmdCase new_expr new_matches, e_fvs `plusFV` ms_fvs) }

rnCmd (HsCmdIf _ p b1 b2)
  = do { (p', fvP) <- rnLExpr p
       ; (b1', fvB1) <- rnLCmd b1
       ; (b2', fvB2) <- rnLCmd b2
       ; (mb_ite, fvITE) <- lookupIfThenElse
       ; return (HsCmdIf mb_ite p' b1' b2', plusFVs [fvITE, fvP, fvB1, fvB2]) }

rnCmd (HsCmdLet binds cmd)
  = rnLocalBindsAndThen binds $ \ binds' _ -> do
      { (cmd',fvExpr) <- rnLCmd cmd
      ; return (HsCmdLet binds' cmd', fvExpr) }

rnCmd (HsCmdDo stmts _)
  = do  { ((stmts', _), fvs) <-
            rnStmts ArrowExpr rnLCmd stmts (\ _ -> return ((), emptyFVs))
        ; return ( HsCmdDo stmts' placeHolderType, fvs ) }

rnCmd cmd@(HsCmdCast {}) = pprPanic "rnCmd" (ppr cmd)

---------------------------------------------------
type CmdNeeds = FreeVars        -- Only inhabitants are
                                --      appAName, choiceAName, loopAName

-- find what methods the Cmd needs (loop, choice, apply)
methodNamesLCmd :: LHsCmd Name -> CmdNeeds
methodNamesLCmd = methodNamesCmd . unLoc

methodNamesCmd :: HsCmd Name -> CmdNeeds

methodNamesCmd (HsCmdArrApp _arrow _arg _ HsFirstOrderApp _rtl)
  = emptyFVs
methodNamesCmd (HsCmdArrApp _arrow _arg _ HsHigherOrderApp _rtl)
  = unitFV appAName
methodNamesCmd (HsCmdArrForm {}) = emptyFVs
methodNamesCmd (HsCmdCast _ cmd) = methodNamesCmd cmd

methodNamesCmd (HsCmdPar c) = methodNamesLCmd c

methodNamesCmd (HsCmdIf _ _ c1 c2)
  = methodNamesLCmd c1 `plusFV` methodNamesLCmd c2 `addOneFV` choiceAName

methodNamesCmd (HsCmdLet _ c)      = methodNamesLCmd c
methodNamesCmd (HsCmdDo stmts _) = methodNamesStmts stmts
methodNamesCmd (HsCmdApp c _)      = methodNamesLCmd c
methodNamesCmd (HsCmdLam match)    = methodNamesMatch match

methodNamesCmd (HsCmdCase _ matches)
  = methodNamesMatch matches `addOneFV` choiceAName

--methodNamesCmd _ = emptyFVs
   -- Other forms can't occur in commands, but it's not convenient
   -- to error here so we just do what's convenient.
   -- The type checker will complain later

---------------------------------------------------
methodNamesMatch :: MatchGroup Name (LHsCmd Name) -> FreeVars
methodNamesMatch (MG { mg_alts = ms })
  = plusFVs (map do_one ms)
 where
    do_one (L _ (Match _ _ _ grhss)) = methodNamesGRHSs grhss

-------------------------------------------------
-- gaw 2004
methodNamesGRHSs :: GRHSs Name (LHsCmd Name) -> FreeVars
methodNamesGRHSs (GRHSs grhss _) = plusFVs (map methodNamesGRHS grhss)

-------------------------------------------------

methodNamesGRHS :: Located (GRHS Name (LHsCmd Name)) -> CmdNeeds
methodNamesGRHS (L _ (GRHS _ rhs)) = methodNamesLCmd rhs

---------------------------------------------------
methodNamesStmts :: [Located (StmtLR Name Name (LHsCmd Name))] -> FreeVars
methodNamesStmts stmts = plusFVs (map methodNamesLStmt stmts)

---------------------------------------------------
methodNamesLStmt :: Located (StmtLR Name Name (LHsCmd Name)) -> FreeVars
methodNamesLStmt = methodNamesStmt . unLoc

methodNamesStmt :: StmtLR Name Name (LHsCmd Name) -> FreeVars
methodNamesStmt (LastStmt cmd _ _)               = methodNamesLCmd cmd
methodNamesStmt (BodyStmt cmd _ _ _)             = methodNamesLCmd cmd
methodNamesStmt (BindStmt _ cmd _ _)             = methodNamesLCmd cmd
methodNamesStmt (RecStmt { recS_stmts = stmts }) =
  methodNamesStmts stmts `addOneFV` loopAName
methodNamesStmt (LetStmt {})                     = emptyFVs
methodNamesStmt (ParStmt {})                     = emptyFVs
methodNamesStmt (TransStmt {})                   = emptyFVs
methodNamesStmt ApplicativeStmt{}            = emptyFVs
   -- ParStmt and TransStmt can't occur in commands, but it's not
   -- convenient to error here so we just do what's convenient

{-
************************************************************************
*                                                                      *
        Arithmetic sequences
*                                                                      *
************************************************************************
-}

rnArithSeq :: ArithSeqInfo RdrName -> RnM (ArithSeqInfo Name, FreeVars)
rnArithSeq (From expr)
 = do { (expr', fvExpr) <- rnLExpr expr
      ; return (From expr', fvExpr) }

rnArithSeq (FromThen expr1 expr2)
 = do { (expr1', fvExpr1) <- rnLExpr expr1
      ; (expr2', fvExpr2) <- rnLExpr expr2
      ; return (FromThen expr1' expr2', fvExpr1 `plusFV` fvExpr2) }

rnArithSeq (FromTo expr1 expr2)
 = do { (expr1', fvExpr1) <- rnLExpr expr1
      ; (expr2', fvExpr2) <- rnLExpr expr2
      ; return (FromTo expr1' expr2', fvExpr1 `plusFV` fvExpr2) }

rnArithSeq (FromThenTo expr1 expr2 expr3)
 = do { (expr1', fvExpr1) <- rnLExpr expr1
      ; (expr2', fvExpr2) <- rnLExpr expr2
      ; (expr3', fvExpr3) <- rnLExpr expr3
      ; return (FromThenTo expr1' expr2' expr3',
                plusFVs [fvExpr1, fvExpr2, fvExpr3]) }

{-
************************************************************************
*                                                                      *
\subsubsection{@Stmt@s: in @do@ expressions}
*                                                                      *
************************************************************************
-}

-- | Rename some Stmts
rnStmts :: Outputable (body RdrName)
        => HsStmtContext Name
        -> (Located (body RdrName) -> RnM (Located (body Name), FreeVars))
           -- ^ How to rename the body of each statement (e.g. rnLExpr)
        -> [LStmt RdrName (Located (body RdrName))]
           -- ^ Statements
        -> ([Name] -> RnM (thing, FreeVars))
           -- ^ if these statements scope over something, this renames it
           -- and returns the result.
        -> RnM (([LStmt Name (Located (body Name))], thing), FreeVars)
rnStmts ctxt rnBody = rnStmtsWithPostProcessing ctxt rnBody noPostProcessStmts

-- | like 'rnStmts' but applies a post-processing step to the renamed Stmts
rnStmtsWithPostProcessing
        :: Outputable (body RdrName)
        => HsStmtContext Name
        -> (Located (body RdrName) -> RnM (Located (body Name), FreeVars))
           -- ^ How to rename the body of each statement (e.g. rnLExpr)
        -> (HsStmtContext Name
              -> [(LStmt Name (Located (body Name)), FreeVars)]
              -> RnM ([LStmt Name (Located (body Name))], FreeVars))
           -- ^ postprocess the statements
        -> [LStmt RdrName (Located (body RdrName))]
           -- ^ Statements
        -> ([Name] -> RnM (thing, FreeVars))
           -- ^ if these statements scope over something, this renames it
           -- and returns the result.
        -> RnM (([LStmt Name (Located (body Name))], thing), FreeVars)
rnStmtsWithPostProcessing ctxt rnBody ppStmts stmts thing_inside
 = do { ((stmts', thing), fvs) <-
          rnStmtsWithFreeVars ctxt rnBody stmts thing_inside
      ; (pp_stmts, fvs') <- ppStmts ctxt stmts'
      ; return ((pp_stmts, thing), fvs `plusFV` fvs')
      }

-- | maybe rearrange statements according to the ApplicativeDo transformation
postProcessStmtsForApplicativeDo
  :: HsStmtContext Name
  -> [(LStmt Name (LHsExpr Name), FreeVars)]
  -> RnM ([LStmt Name (LHsExpr Name)], FreeVars)
postProcessStmtsForApplicativeDo ctxt stmts
  = do {
       -- rearrange the statements using ApplicativeStmt if
       -- -XApplicativeDo is on.  Also strip out the FreeVars attached
       -- to each Stmt body.
         ado_is_on <- xoptM Opt_ApplicativeDo
       ; let is_do_expr | DoExpr <- ctxt = True
                        | otherwise = False
       ; if ado_is_on && is_do_expr
            then rearrangeForApplicativeDo ctxt stmts
            else noPostProcessStmts ctxt stmts }

-- | strip the FreeVars annotations from statements
noPostProcessStmts
  :: HsStmtContext Name
  -> [(LStmt Name (Located (body Name)), FreeVars)]
  -> RnM ([LStmt Name (Located (body Name))], FreeVars)
noPostProcessStmts _ stmts = return (map fst stmts, emptyNameSet)


rnStmtsWithFreeVars :: Outputable (body RdrName)
        => HsStmtContext Name
        -> (Located (body RdrName) -> RnM (Located (body Name), FreeVars))
        -> [LStmt RdrName (Located (body RdrName))]
        -> ([Name] -> RnM (thing, FreeVars))
        -> RnM ( ([(LStmt Name (Located (body Name)), FreeVars)], thing)
               , FreeVars)
-- Each Stmt body is annotated with its FreeVars, so that
-- we can rearrange statements for ApplicativeDo.
--
-- Variables bound by the Stmts, and mentioned in thing_inside,
-- do not appear in the result FreeVars

rnStmtsWithFreeVars ctxt _ [] thing_inside
  = do { checkEmptyStmts ctxt
       ; (thing, fvs) <- thing_inside []
       ; return (([], thing), fvs) }

rnStmtsWithFreeVars MDoExpr rnBody stmts thing_inside    -- Deal with mdo
  = -- Behave like do { rec { ...all but last... }; last }
    do { ((stmts1, (stmts2, thing)), fvs)
           <- rnStmt MDoExpr rnBody (noLoc $ mkRecStmt all_but_last) $ \ _ ->
              do { last_stmt' <- checkLastStmt MDoExpr last_stmt
                 ; rnStmt MDoExpr rnBody last_stmt' thing_inside }
        ; return (((stmts1 ++ stmts2), thing), fvs) }
  where
    Just (all_but_last, last_stmt) = snocView stmts

rnStmtsWithFreeVars ctxt rnBody (lstmt@(L loc _) : lstmts) thing_inside
  | null lstmts
  = setSrcSpan loc $
    do { lstmt' <- checkLastStmt ctxt lstmt
       ; rnStmt ctxt rnBody lstmt' thing_inside }

  | otherwise
  = do { ((stmts1, (stmts2, thing)), fvs)
            <- setSrcSpan loc                         $
               do { checkStmt ctxt lstmt
                  ; rnStmt ctxt rnBody lstmt    $ \ bndrs1 ->
                    rnStmtsWithFreeVars ctxt rnBody lstmts  $ \ bndrs2 ->
                    thing_inside (bndrs1 ++ bndrs2) }
        ; return (((stmts1 ++ stmts2), thing), fvs) }

----------------------
rnStmt :: Outputable (body RdrName)
       => HsStmtContext Name
       -> (Located (body RdrName) -> RnM (Located (body Name), FreeVars))
          -- ^ How to rename the body of the statement
       -> LStmt RdrName (Located (body RdrName))
          -- ^ The statement
       -> ([Name] -> RnM (thing, FreeVars))
          -- ^ Rename the stuff that this statement scopes over
       -> RnM ( ([(LStmt Name (Located (body Name)), FreeVars)], thing)
              , FreeVars)
-- Variables bound by the Stmt, and mentioned in thing_inside,
-- do not appear in the result FreeVars

rnStmt ctxt rnBody (L loc (LastStmt body noret _)) thing_inside
  = do  { (body', fv_expr) <- rnBody body
        ; (ret_op, fvs1)   <- lookupStmtName ctxt returnMName
        ; (thing,  fvs3)   <- thing_inside []
        ; return (([(L loc (LastStmt body' noret ret_op), fv_expr)], thing),
                  fv_expr `plusFV` fvs1 `plusFV` fvs3) }

rnStmt ctxt rnBody (L loc (BodyStmt body _ _ _)) thing_inside
  = do  { (body', fv_expr) <- rnBody body
        ; (then_op, fvs1)  <- lookupStmtName ctxt thenMName
        ; (guard_op, fvs2) <- if isListCompExpr ctxt
                              then lookupStmtName ctxt guardMName
                              else return (noSyntaxExpr, emptyFVs)
                              -- Only list/parr/monad comprehensions use 'guard'
                              -- Also for sub-stmts of same eg [ e | x<-xs, gd | blah ]
                              -- Here "gd" is a guard
        ; (thing, fvs3)    <- thing_inside []
        ; return (([(L loc (BodyStmt body'
                     then_op guard_op placeHolderType), fv_expr)], thing),
                  fv_expr `plusFV` fvs1 `plusFV` fvs2 `plusFV` fvs3) }

rnStmt ctxt rnBody (L loc (BindStmt pat body _ _)) thing_inside
  = do  { (body', fv_expr) <- rnBody body
                -- The binders do not scope over the expression
        ; (bind_op, fvs1) <- lookupStmtName ctxt bindMName
        ; (fail_op, fvs2) <- lookupStmtName ctxt failMName
        ; rnPat (StmtCtxt ctxt) pat $ \ pat' -> do
        { (thing, fvs3) <- thing_inside (collectPatBinders pat')
        ; return (( [(L loc (BindStmt pat' body' bind_op fail_op), fv_expr)]
                  , thing),
                  fv_expr `plusFV` fvs1 `plusFV` fvs2 `plusFV` fvs3) }}
       -- fv_expr shouldn't really be filtered by the rnPatsAndThen
        -- but it does not matter because the names are unique

rnStmt _ _ (L loc (LetStmt binds)) thing_inside
  = do  { rnLocalBindsAndThen binds $ \binds' bind_fvs -> do
        { (thing, fvs) <- thing_inside (collectLocalBinders binds')
        ; return (([(L loc (LetStmt binds'), bind_fvs)], thing), fvs) }  }

rnStmt ctxt rnBody (L loc (RecStmt { recS_stmts = rec_stmts })) thing_inside
  = do  { (return_op, fvs1)  <- lookupStmtName ctxt returnMName
        ; (mfix_op,   fvs2)  <- lookupStmtName ctxt mfixName
        ; (bind_op,   fvs3)  <- lookupStmtName ctxt bindMName
        ; let empty_rec_stmt = emptyRecStmtName { recS_ret_fn  = return_op
                                                , recS_mfix_fn = mfix_op
                                                , recS_bind_fn = bind_op }

        -- Step1: Bring all the binders of the mdo into scope
        -- (Remember that this also removes the binders from the
        -- finally-returned free-vars.)
        -- And rename each individual stmt, making a
        -- singleton segment.  At this stage the FwdRefs field
        -- isn't finished: it's empty for all except a BindStmt
        -- for which it's the fwd refs within the bind itself
        -- (This set may not be empty, because we're in a recursive
        -- context.)
        ; rnRecStmtsAndThen rnBody rec_stmts   $ \ segs -> do
        { let bndrs = nameSetElems $ foldr (unionNameSet . (\(ds,_,_,_) -> ds))
                                            emptyNameSet segs
        ; (thing, fvs_later) <- thing_inside bndrs
        ; let (rec_stmts', fvs) = segmentRecStmts loc ctxt empty_rec_stmt segs fvs_later
        -- We aren't going to try to group RecStmts with
        -- ApplicativeDo, so attaching empty FVs is fine.
        ; return ( ((zip rec_stmts' (repeat emptyNameSet)), thing)
                 , fvs `plusFV` fvs1 `plusFV` fvs2 `plusFV` fvs3) } }

rnStmt ctxt _ (L loc (ParStmt segs _ _)) thing_inside
  = do  { (mzip_op, fvs1)   <- lookupStmtName ctxt mzipName
        ; (bind_op, fvs2)   <- lookupStmtName ctxt bindMName
        ; (return_op, fvs3) <- lookupStmtName ctxt returnMName
        ; ((segs', thing), fvs4) <- rnParallelStmts (ParStmtCtxt ctxt) return_op segs thing_inside
        ; return ( ([(L loc (ParStmt segs' mzip_op bind_op), fvs4)], thing)
                 , fvs1 `plusFV` fvs2 `plusFV` fvs3 `plusFV` fvs4) }

rnStmt ctxt _ (L loc (TransStmt { trS_stmts = stmts, trS_by = by, trS_form = form
                              , trS_using = using })) thing_inside
  = do { -- Rename the 'using' expression in the context before the transform is begun
         (using', fvs1) <- rnLExpr using

         -- Rename the stmts and the 'by' expression
         -- Keep track of the variables mentioned in the 'by' expression
       ; ((stmts', (by', used_bndrs, thing)), fvs2)
             <- rnStmts (TransStmtCtxt ctxt) rnLExpr stmts $ \ bndrs ->
                do { (by',   fvs_by) <- mapMaybeFvRn rnLExpr by
                   ; (thing, fvs_thing) <- thing_inside bndrs
                   ; let fvs = fvs_by `plusFV` fvs_thing
                         used_bndrs = filter (`elemNameSet` fvs) bndrs
                         -- The paper (Fig 5) has a bug here; we must treat any free variable
                         -- of the "thing inside", **or of the by-expression**, as used
                   ; return ((by', used_bndrs, thing), fvs) }

       -- Lookup `return`, `(>>=)` and `liftM` for monad comprehensions
       ; (return_op, fvs3) <- lookupStmtName ctxt returnMName
       ; (bind_op,   fvs4) <- lookupStmtName ctxt bindMName
       ; (fmap_op,   fvs5) <- case form of
                                ThenForm -> return (noSyntaxExpr, emptyFVs)
                                _        -> lookupStmtName ctxt fmapName

       ; let all_fvs  = fvs1 `plusFV` fvs2 `plusFV` fvs3
                             `plusFV` fvs4 `plusFV` fvs5
             bndr_map = used_bndrs `zip` used_bndrs
             -- See Note [TransStmt binder map] in HsExpr

       ; traceRn (text "rnStmt: implicitly rebound these used binders:" <+> ppr bndr_map)
       ; return (([(L loc (TransStmt { trS_stmts = stmts', trS_bndrs = bndr_map
                                    , trS_by = by', trS_using = using', trS_form = form
                                    , trS_ret = return_op, trS_bind = bind_op
                                    , trS_fmap = fmap_op }), fvs2)], thing), all_fvs) }

rnStmt _ _ (L _ ApplicativeStmt{}) _ =
  panic "rnStmt: ApplicativeStmt"

rnParallelStmts :: forall thing. HsStmtContext Name
                -> SyntaxExpr Name
                -> [ParStmtBlock RdrName RdrName]
                -> ([Name] -> RnM (thing, FreeVars))
                -> RnM (([ParStmtBlock Name Name], thing), FreeVars)
-- Note [Renaming parallel Stmts]
rnParallelStmts ctxt return_op segs thing_inside
  = do { orig_lcl_env <- getLocalRdrEnv
       ; rn_segs orig_lcl_env [] segs }
  where
    rn_segs :: LocalRdrEnv
            -> [Name] -> [ParStmtBlock RdrName RdrName]
            -> RnM (([ParStmtBlock Name Name], thing), FreeVars)
    rn_segs _ bndrs_so_far []
      = do { let (bndrs', dups) = removeDups cmpByOcc bndrs_so_far
           ; mapM_ dupErr dups
           ; (thing, fvs) <- bindLocalNames bndrs' (thing_inside bndrs')
           ; return (([], thing), fvs) }

    rn_segs env bndrs_so_far (ParStmtBlock stmts _ _ : segs)
      = do { ((stmts', (used_bndrs, segs', thing)), fvs)
                    <- rnStmts ctxt rnLExpr stmts $ \ bndrs ->
                       setLocalRdrEnv env       $ do
                       { ((segs', thing), fvs) <- rn_segs env (bndrs ++ bndrs_so_far) segs
                       ; let used_bndrs = filter (`elemNameSet` fvs) bndrs
                       ; return ((used_bndrs, segs', thing), fvs) }

           ; let seg' = ParStmtBlock stmts' used_bndrs return_op
           ; return ((seg':segs', thing), fvs) }

    cmpByOcc n1 n2 = nameOccName n1 `compare` nameOccName n2
    dupErr vs = addErr (ptext (sLit "Duplicate binding in parallel list comprehension for:")
                    <+> quotes (ppr (head vs)))

lookupStmtName :: HsStmtContext Name -> Name -> RnM (HsExpr Name, FreeVars)
-- Like lookupSyntaxName, but ListComp/PArrComp are never rebindable
-- Neither is ArrowExpr, which has its own desugarer in DsArrows
lookupStmtName ctxt n
  = case ctxt of
      ListComp        -> not_rebindable
      PArrComp        -> not_rebindable
      ArrowExpr       -> not_rebindable
      PatGuard {}     -> not_rebindable

      DoExpr          -> rebindable
      MDoExpr         -> rebindable
      MonadComp       -> rebindable
      GhciStmtCtxt    -> rebindable   -- I suppose?

      ParStmtCtxt   c -> lookupStmtName c n     -- Look inside to
      TransStmtCtxt c -> lookupStmtName c n     -- the parent context
  where
    rebindable     = lookupSyntaxName n
    not_rebindable = return (HsVar n, emptyFVs)

{-
Note [Renaming parallel Stmts]
~~~~~~~~~~~~~~~~~~~~~~~~~~~~~~
Renaming parallel statements is painful.  Given, say
     [ a+c | a <- as, bs <- bss
           | c <- bs, a <- ds ]
Note that
  (a) In order to report "Defined but not used" about 'bs', we must
      rename each group of Stmts with a thing_inside whose FreeVars
      include at least {a,c}

  (b) We want to report that 'a' is illegally bound in both branches

  (c) The 'bs' in the second group must obviously not be captured by
      the binding in the first group

To satisfy (a) we nest the segements.
To satisfy (b) we check for duplicates just before thing_inside.
To satisfy (c) we reset the LocalRdrEnv each time.

************************************************************************
*                                                                      *
\subsubsection{mdo expressions}
*                                                                      *
************************************************************************
-}

type FwdRefs = NameSet
type Segment stmts = (Defs,
                      Uses,     -- May include defs
                      FwdRefs,  -- A subset of uses that are
                                --   (a) used before they are bound in this segment, or
                                --   (b) used here, and bound in subsequent segments
                      stmts)    -- Either Stmt or [Stmt]


-- wrapper that does both the left- and right-hand sides
rnRecStmtsAndThen :: Outputable (body RdrName) =>
                     (Located (body RdrName)
                  -> RnM (Located (body Name), FreeVars))
                  -> [LStmt RdrName (Located (body RdrName))]
                         -- assumes that the FreeVars returned includes
                         -- the FreeVars of the Segments
                  -> ([Segment (LStmt Name (Located (body Name)))]
                      -> RnM (a, FreeVars))
                  -> RnM (a, FreeVars)
rnRecStmtsAndThen rnBody s cont
  = do  { -- (A) Make the mini fixity env for all of the stmts
          fix_env <- makeMiniFixityEnv (collectRecStmtsFixities s)

          -- (B) Do the LHSes
        ; new_lhs_and_fv <- rn_rec_stmts_lhs fix_env s

          --    ...bring them and their fixities into scope
        ; let bound_names = collectLStmtsBinders (map fst new_lhs_and_fv)
              -- Fake uses of variables introduced implicitly (warning suppression, see #4404)
              implicit_uses = lStmtsImplicits (map fst new_lhs_and_fv)
        ; bindLocalNamesFV bound_names $
          addLocalFixities fix_env bound_names $ do

          -- (C) do the right-hand-sides and thing-inside
        { segs <- rn_rec_stmts rnBody bound_names new_lhs_and_fv
        ; (res, fvs) <- cont segs
        ; warnUnusedLocalBinds bound_names (fvs `unionNameSet` implicit_uses)
        ; return (res, fvs) }}

-- get all the fixity decls in any Let stmt
collectRecStmtsFixities :: [LStmtLR RdrName RdrName body] -> [LFixitySig RdrName]
collectRecStmtsFixities l =
    foldr (\ s -> \acc -> case s of
                            (L _ (LetStmt (HsValBinds (ValBindsIn _ sigs)))) ->
                                foldr (\ sig -> \ acc -> case sig of
                                                           (L loc (FixSig s)) -> (L loc s) : acc
                                                           _ -> acc) acc sigs
                            _ -> acc) [] l

-- left-hand sides

rn_rec_stmt_lhs :: Outputable body => MiniFixityEnv
                -> LStmt RdrName body
                   -- rename LHS, and return its FVs
                   -- Warning: we will only need the FreeVars below in the case of a BindStmt,
                   -- so we don't bother to compute it accurately in the other cases
                -> RnM [(LStmtLR Name RdrName body, FreeVars)]

rn_rec_stmt_lhs _ (L loc (BodyStmt body a b c))
  = return [(L loc (BodyStmt body a b c), emptyFVs)]

rn_rec_stmt_lhs _ (L loc (LastStmt body noret a))
  = return [(L loc (LastStmt body noret a), emptyFVs)]

rn_rec_stmt_lhs fix_env (L loc (BindStmt pat body a b))
  = do
      -- should the ctxt be MDo instead?
      (pat', fv_pat) <- rnBindPat (localRecNameMaker fix_env) pat
      return [(L loc (BindStmt pat' body a b),
               fv_pat)]

rn_rec_stmt_lhs _ (L _ (LetStmt binds@(HsIPBinds _)))
  = failWith (badIpBinds (ptext (sLit "an mdo expression")) binds)

rn_rec_stmt_lhs fix_env (L loc (LetStmt (HsValBinds binds)))
    = do (_bound_names, binds') <- rnLocalValBindsLHS fix_env binds
         return [(L loc (LetStmt (HsValBinds binds')),
                 -- Warning: this is bogus; see function invariant
                 emptyFVs
                 )]

-- XXX Do we need to do something with the return and mfix names?
rn_rec_stmt_lhs fix_env (L _ (RecStmt { recS_stmts = stmts }))  -- Flatten Rec inside Rec
    = rn_rec_stmts_lhs fix_env stmts

rn_rec_stmt_lhs _ stmt@(L _ (ParStmt {}))       -- Syntactically illegal in mdo
  = pprPanic "rn_rec_stmt" (ppr stmt)

rn_rec_stmt_lhs _ stmt@(L _ (TransStmt {}))     -- Syntactically illegal in mdo
  = pprPanic "rn_rec_stmt" (ppr stmt)

rn_rec_stmt_lhs _ stmt@(L _ (ApplicativeStmt {})) -- Shouldn't appear yet
  = pprPanic "rn_rec_stmt" (ppr stmt)

rn_rec_stmt_lhs _ (L _ (LetStmt EmptyLocalBinds))
  = panic "rn_rec_stmt LetStmt EmptyLocalBinds"

rn_rec_stmts_lhs :: Outputable body => MiniFixityEnv
                 -> [LStmt RdrName body]
                 -> RnM [(LStmtLR Name RdrName body, FreeVars)]
rn_rec_stmts_lhs fix_env stmts
  = do { ls <- concatMapM (rn_rec_stmt_lhs fix_env) stmts
       ; let boundNames = collectLStmtsBinders (map fst ls)
            -- First do error checking: we need to check for dups here because we
            -- don't bind all of the variables from the Stmt at once
            -- with bindLocatedLocals.
       ; checkDupNames boundNames
       ; return ls }


-- right-hand-sides

rn_rec_stmt :: (Outputable (body RdrName)) =>
               (Located (body RdrName) -> RnM (Located (body Name), FreeVars))
            -> [Name]
            -> (LStmtLR Name RdrName (Located (body RdrName)), FreeVars)
            -> RnM [Segment (LStmt Name (Located (body Name)))]
        -- Rename a Stmt that is inside a RecStmt (or mdo)
        -- Assumes all binders are already in scope
        -- Turns each stmt into a singleton Stmt
rn_rec_stmt rnBody _ (L loc (LastStmt body noret _), _)
  = do  { (body', fv_expr) <- rnBody body
        ; (ret_op, fvs1)   <- lookupSyntaxName returnMName
        ; return [(emptyNameSet, fv_expr `plusFV` fvs1, emptyNameSet,
                   L loc (LastStmt body' noret ret_op))] }

rn_rec_stmt rnBody _ (L loc (BodyStmt body _ _ _), _)
  = do { (body', fvs) <- rnBody body
       ; (then_op, fvs1) <- lookupSyntaxName thenMName
       ; return [(emptyNameSet, fvs `plusFV` fvs1, emptyNameSet,
                 L loc (BodyStmt body' then_op noSyntaxExpr placeHolderType))] }

rn_rec_stmt rnBody _ (L loc (BindStmt pat' body _ _), fv_pat)
  = do { (body', fv_expr) <- rnBody body
       ; (bind_op, fvs1) <- lookupSyntaxName bindMName
       ; (fail_op, fvs2) <- lookupSyntaxName failMName
       ; let bndrs = mkNameSet (collectPatBinders pat')
             fvs   = fv_expr `plusFV` fv_pat `plusFV` fvs1 `plusFV` fvs2
       ; return [(bndrs, fvs, bndrs `intersectNameSet` fvs,
                  L loc (BindStmt pat' body' bind_op fail_op))] }

rn_rec_stmt _ _ (L _ (LetStmt binds@(HsIPBinds _)), _)
  = failWith (badIpBinds (ptext (sLit "an mdo expression")) binds)

rn_rec_stmt _ all_bndrs (L loc (LetStmt (HsValBinds binds')), _)
  = do { (binds', du_binds) <- rnLocalValBindsRHS (mkNameSet all_bndrs) binds'
           -- fixities and unused are handled above in rnRecStmtsAndThen
       ; let fvs = allUses du_binds
       ; return [(duDefs du_binds, fvs, emptyNameSet,
                 L loc (LetStmt (HsValBinds binds')))] }

-- no RecStmt case because they get flattened above when doing the LHSes
rn_rec_stmt _ _ stmt@(L _ (RecStmt {}), _)
  = pprPanic "rn_rec_stmt: RecStmt" (ppr stmt)

rn_rec_stmt _ _ stmt@(L _ (ParStmt {}), _)       -- Syntactically illegal in mdo
  = pprPanic "rn_rec_stmt: ParStmt" (ppr stmt)

rn_rec_stmt _ _ stmt@(L _ (TransStmt {}), _)     -- Syntactically illegal in mdo
  = pprPanic "rn_rec_stmt: TransStmt" (ppr stmt)

rn_rec_stmt _ _ (L _ (LetStmt EmptyLocalBinds), _)
  = panic "rn_rec_stmt: LetStmt EmptyLocalBinds"

rn_rec_stmt _ _ stmt@(L _ (ApplicativeStmt {}), _)
  = pprPanic "rn_rec_stmt: ApplicativeStmt" (ppr stmt)

rn_rec_stmts :: Outputable (body RdrName) =>
                (Located (body RdrName) -> RnM (Located (body Name), FreeVars))
             -> [Name]
             -> [(LStmtLR Name RdrName (Located (body RdrName)), FreeVars)]
             -> RnM [Segment (LStmt Name (Located (body Name)))]
rn_rec_stmts rnBody bndrs stmts
  = do { segs_s <- mapM (rn_rec_stmt rnBody bndrs) stmts
       ; return (concat segs_s) }

---------------------------------------------
segmentRecStmts :: SrcSpan -> HsStmtContext Name
                -> Stmt Name body
                -> [Segment (LStmt Name body)] -> FreeVars
                -> ([LStmt Name body], FreeVars)

segmentRecStmts loc ctxt empty_rec_stmt segs fvs_later
  | null segs
  = ([], fvs_later)

  | MDoExpr <- ctxt
  = segsToStmts empty_rec_stmt grouped_segs fvs_later
               -- Step 4: Turn the segments into Stmts
                --         Use RecStmt when and only when there are fwd refs
                --         Also gather up the uses from the end towards the
                --         start, so we can tell the RecStmt which things are
                --         used 'after' the RecStmt

  | otherwise
  = ([ L loc $
       empty_rec_stmt { recS_stmts = ss
                      , recS_later_ids = nameSetElems (defs `intersectNameSet` fvs_later)
                      , recS_rec_ids   = nameSetElems (defs `intersectNameSet` uses) }]
    , uses `plusFV` fvs_later)

  where
    (defs_s, uses_s, _, ss) = unzip4 segs
    defs = plusFVs defs_s
    uses = plusFVs uses_s

                -- Step 2: Fill in the fwd refs.
                --         The segments are all singletons, but their fwd-ref
                --         field mentions all the things used by the segment
                --         that are bound after their use
    segs_w_fwd_refs = addFwdRefs segs

                -- Step 3: Group together the segments to make bigger segments
                --         Invariant: in the result, no segment uses a variable
                --                    bound in a later segment
    grouped_segs = glomSegments ctxt segs_w_fwd_refs

----------------------------
addFwdRefs :: [Segment a] -> [Segment a]
-- So far the segments only have forward refs *within* the Stmt
--      (which happens for bind:  x <- ...x...)
-- This function adds the cross-seg fwd ref info

addFwdRefs segs
  = fst (foldr mk_seg ([], emptyNameSet) segs)
  where
    mk_seg (defs, uses, fwds, stmts) (segs, later_defs)
        = (new_seg : segs, all_defs)
        where
          new_seg = (defs, uses, new_fwds, stmts)
          all_defs = later_defs `unionNameSet` defs
          new_fwds = fwds `unionNameSet` (uses `intersectNameSet` later_defs)
                -- Add the downstream fwd refs here

{-
Note [Segmenting mdo]
~~~~~~~~~~~~~~~~~~~~~
NB. June 7 2012: We only glom segments that appear in an explicit mdo;
and leave those found in "do rec"'s intact.  See
http://ghc.haskell.org/trac/ghc/ticket/4148 for the discussion
leading to this design choice.  Hence the test in segmentRecStmts.

Note [Glomming segments]
~~~~~~~~~~~~~~~~~~~~~~~~
Glomming the singleton segments of an mdo into minimal recursive groups.

At first I thought this was just strongly connected components, but
there's an important constraint: the order of the stmts must not change.

Consider
     mdo { x <- ...y...
           p <- z
           y <- ...x...
           q <- x
           z <- y
           r <- x }

Here, the first stmt mention 'y', which is bound in the third.
But that means that the innocent second stmt (p <- z) gets caught
up in the recursion.  And that in turn means that the binding for
'z' has to be included... and so on.

Start at the tail { r <- x }
Now add the next one { z <- y ; r <- x }
Now add one more     { q <- x ; z <- y ; r <- x }
Now one more... but this time we have to group a bunch into rec
     { rec { y <- ...x... ; q <- x ; z <- y } ; r <- x }
Now one more, which we can add on without a rec
     { p <- z ;
       rec { y <- ...x... ; q <- x ; z <- y } ;
       r <- x }
Finally we add the last one; since it mentions y we have to
glom it together with the first two groups
     { rec { x <- ...y...; p <- z ; y <- ...x... ;
             q <- x ; z <- y } ;
       r <- x }
-}

glomSegments :: HsStmtContext Name
             -> [Segment (LStmt Name body)]
             -> [Segment [LStmt Name body]]  -- Each segment has a non-empty list of Stmts
-- See Note [Glomming segments]

glomSegments _ [] = []
glomSegments ctxt ((defs,uses,fwds,stmt) : segs)
        -- Actually stmts will always be a singleton
  = (seg_defs, seg_uses, seg_fwds, seg_stmts)  : others
  where
    segs'            = glomSegments ctxt segs
    (extras, others) = grab uses segs'
    (ds, us, fs, ss) = unzip4 extras

    seg_defs  = plusFVs ds `plusFV` defs
    seg_uses  = plusFVs us `plusFV` uses
    seg_fwds  = plusFVs fs `plusFV` fwds
    seg_stmts = stmt : concat ss

    grab :: NameSet             -- The client
         -> [Segment a]
         -> ([Segment a],       -- Needed by the 'client'
             [Segment a])       -- Not needed by the client
        -- The result is simply a split of the input
    grab uses dus
        = (reverse yeses, reverse noes)
        where
          (noes, yeses)           = span not_needed (reverse dus)
          not_needed (defs,_,_,_) = not (intersectsNameSet defs uses)

----------------------------------------------------
segsToStmts :: Stmt Name body                   -- A RecStmt with the SyntaxOps filled in
            -> [Segment [LStmt Name body]]      -- Each Segment has a non-empty list of Stmts
            -> FreeVars                         -- Free vars used 'later'
            -> ([LStmt Name body], FreeVars)

segsToStmts _ [] fvs_later = ([], fvs_later)
segsToStmts empty_rec_stmt ((defs, uses, fwds, ss) : segs) fvs_later
  = ASSERT( not (null ss) )
    (new_stmt : later_stmts, later_uses `plusFV` uses)
  where
    (later_stmts, later_uses) = segsToStmts empty_rec_stmt segs fvs_later
    new_stmt | non_rec   = head ss
             | otherwise = L (getLoc (head ss)) rec_stmt
    rec_stmt = empty_rec_stmt { recS_stmts     = ss
                              , recS_later_ids = nameSetElems used_later
                              , recS_rec_ids   = nameSetElems fwds }
    non_rec    = isSingleton ss && isEmptyNameSet fwds
    used_later = defs `intersectNameSet` later_uses
                                -- The ones needed after the RecStmt

{-
************************************************************************
*                                                                      *
ApplicativeDo
*                                                                      *
************************************************************************

Note [ApplicativeDo]

= Example =

For a sequence of statements

 do
     x <- A
     y <- B x
     z <- C
     return (f x y z)

We want to transform this to

  (\(x,y) z -> f x y z) <$> (do x <- A; y <- B x; return (x,y)) <*> C

It would be easy to notice that "y <- B x" and "z <- C" are
independent and do something like this:

 do
     x <- A
     (y,z) <- (,) <$> B x <*> C
     return (f x y z)

But this isn't enough! A and C were also independent, and this
transformation loses the ability to do A and C in parallel.

The algorithm works by first splitting the sequence of statements into
independent "segments", and a separate "tail" (the final statement). In
our example above, the segements would be

     [ x <- A
     , y <- B x ]

     [ z <- C ]

and the tail is:

     return (f x y z)

Then we take these segments and make an Applicative expression from them:

     (\(x,y) z -> return (f x y z))
       <$> do { x <- A; y <- B x; return (x,y) }
       <*> C

Finally, we recursively apply the transformation to each segment, to
discover any nested parallelism.

= Syntax & spec =

  expr ::= ... | do {stmt_1; ..; stmt_n} expr | ...

  stmt ::= pat <- expr
         | (arg_1 | ... | arg_n)  -- applicative composition, n>=1
         | ...                    -- other kinds of statement (e.g. let)

  arg ::= pat <- expr
        | {stmt_1; ..; stmt_n} {var_1..var_n}

(note that in the actual implementation,the expr in a do statement is
represented by a LastStmt as the final stmt, this is just a
representational issue and may change later.)

== Transformation to introduce applicative stmts ==

ado {} tail = tail
ado {pat <- expr} {return expr'} = (mkArg(pat <- expr)); return expr'
ado {one} tail = one : tail
ado stmts tail
  | n == 1 = ado before (ado after tail)
    where (before,after) = split(stmts_1)
  | n > 1  = (mkArg(stmts_1) | ... | mkArg(stmts_n)); tail
  where
    {stmts_1 .. stmts_n} = segments(stmts)

segments(stmts) =
  -- divide stmts into segments with no interdependencies

mkArg({pat <- expr}) = (pat <- expr)
mkArg({stmt_1; ...; stmt_n}) =
  {stmt_1; ...; stmt_n} {vars(stmt_1) u .. u vars(stmt_n)}

split({stmt_1; ..; stmt_n) =
  ({stmt_1; ..; stmt_i}, {stmt_i+1; ..; stmt_n})
  -- 1 <= i <= n
  -- i is a good place to insert a bind

== Desugaring for do ==

dsDo {} expr = expr

dsDo {pat <- rhs; stmts} expr =
   rhs >>= \pat -> dsDo stmts expr

dsDo {(arg_1 | ... | arg_n)} (return expr) =
  (\argpat (arg_1) .. argpat(arg_n) -> expr)
     <$> argexpr(arg_1)
     <*> ...
     <*> argexpr(arg_n)

dsDo {(arg_1 | ... | arg_n); stmts} expr =
  join (\argpat (arg_1) .. argpat(arg_n) -> dsDo stmts expr)
     <$> argexpr(arg_1)
     <*> ...
     <*> argexpr(arg_n)

-}

-- | rearrange a list of statements using ApplicativeDoStmt.  See
-- Note [ApplicativeDo].
rearrangeForApplicativeDo
  :: HsStmtContext Name
  -> [(LStmt Name (LHsExpr Name), FreeVars)]
  -> RnM ([LStmt Name (LHsExpr Name)], FreeVars)

rearrangeForApplicativeDo _ [] = return ([], emptyNameSet)
rearrangeForApplicativeDo ctxt stmts0 = do
  (stmts', fvs) <- ado ctxt stmts [last] last_fvs
  return (stmts', fvs)
  where (stmts,(last,last_fvs)) = findLast stmts0
        findLast [] = error "findLast"
        findLast [last] = ([],last)
        findLast (x:xs) = (x:rest,last) where (rest,last) = findLast xs

-- | The ApplicativeDo transformation.
ado
  :: HsStmtContext Name
  -> [(LStmt Name (LHsExpr Name), FreeVars)] -- ^ input statements
  -> [LStmt Name (LHsExpr Name)]             -- ^ the "tail"
  -> FreeVars                                -- ^ free variables of the tail
  -> RnM ( [LStmt Name (LHsExpr Name)]       -- ( output statements,
         , FreeVars )                        -- , things we needed
                                             --    e.g. <$>, <*>, join )

ado _ctxt []        tail _ = return (tail, emptyNameSet)

-- If we have a single bind, and we can do it without a join, transform
-- to an ApplicativeStmt.  This corresponds to the rule
--   dsBlock [pat <- rhs] (return expr) = expr <$> rhs
-- In the spec, but we do it here rather than in the desugarer,
-- because we need the typechecker to typecheck the <$> form rather than
-- the bind form, which would give rise to a Monad constraint.
ado ctxt [(L _ (BindStmt pat rhs _ _),_)] tail _
  | isIrrefutableHsPat pat, (False,tail') <- needJoin tail
  = mkApplicativeStmt ctxt [ApplicativeArgOne pat rhs] False tail'

ado _ctxt [(one,_)] tail _ = return (one:tail, emptyNameSet)

ado ctxt stmts tail tail_fvs =
  case segments stmts of  -- chop into segments
    [] -> panic "ado"
    [one] ->
      -- one indivisible segment, divide it by adding a bind
      adoSegment ctxt one tail tail_fvs
    segs ->
      -- multiple segments; recursively transform the segments, and
      -- combine into an ApplicativeStmt
      do { pairs <- mapM (adoSegmentArg ctxt tail_fvs) segs
         ; let (stmts', fvss) = unzip pairs
         ; let (need_join, tail') = needJoin tail
         ; (stmts, fvs) <- mkApplicativeStmt ctxt stmts' need_join tail'
         ; return (stmts, unionNameSets (fvs:fvss)) }

-- | Deal with an indivisible segment.  We pick a place to insert a
-- bind (it will actually be a join), and recursively transform the
-- two halves.
adoSegment
  :: HsStmtContext Name
  -> [(LStmt Name (LHsExpr Name), FreeVars)]
  -> [LStmt Name (LHsExpr Name)]
  -> FreeVars
  -> RnM ( [LStmt Name (LHsExpr Name)], FreeVars )
adoSegment ctxt stmts tail tail_fvs
 = do {  -- choose somewhere to put a bind
        let (before,after) = splitSegment stmts
      ; (stmts1, fvs1) <- ado ctxt after tail tail_fvs
      ; let tail1_fvs = unionNameSets (tail_fvs : map snd after)
      ; (stmts2, fvs2) <- ado ctxt before stmts1 tail1_fvs
      ; return (stmts2, fvs1 `plusFV` fvs2) }

-- | Given a segment, make an ApplicativeArg.  Here we recursively
-- call adoSegment on the segment's contents to extract any further
-- available parallelism.
adoSegmentArg
  :: HsStmtContext Name
  -> FreeVars
  -> [(LStmt Name (LHsExpr Name), FreeVars)]
  -> RnM (ApplicativeArg Name Name, FreeVars)
adoSegmentArg _ _ [(L _ (BindStmt pat exp _ _),_)] =
  return (ApplicativeArgOne pat exp, emptyFVs)
adoSegmentArg ctxt tail_fvs stmts =
  do { let pvarset = mkNameSet (concatMap (collectStmtBinders.unLoc.fst) stmts)
                      `intersectNameSet` tail_fvs
           pvars = nameSetElems pvarset
           pat = mkBigLHsVarPatTup pvars
           tup = mkBigLHsVarTup pvars
     ; (stmts',fvs2) <- adoSegment ctxt stmts [] pvarset
     ; (mb_ret, fvs1) <- case () of
          _ | L _ ApplicativeStmt{} <- last stmts' ->
              return (unLoc tup, emptyNameSet)
            | otherwise -> do
              (ret,fvs) <- lookupStmtName ctxt returnMName
              return (HsApp (noLoc ret) tup, fvs)
     ; return ( ApplicativeArgMany stmts' mb_ret pat
              , fvs1 `plusFV` fvs2) }

-- | Divide a sequence of statements into segments, where no segment
-- depends on any variables defined by a statement in another segment.
segments
  :: [(LStmt Name (LHsExpr Name), FreeVars)]
  -> [[(LStmt Name (LHsExpr Name), FreeVars)]]
segments stmts = map fst $ merge $ reverse $ map reverse $ walk (reverse stmts)
  where
    allvars = mkNameSet (concatMap (collectStmtBinders.unLoc.fst) stmts)

    -- We would rather not have a segment that just has LetStmts in
    -- it, so combine those with an adjacent segment where possible.
    merge [] = []
    merge (seg : segs)
       = case rest of
          [] -> [(seg,all_lets)]
          ((s,s_lets):ss) | all_lets || s_lets
               -> (seg ++ s, all_lets && s_lets) : ss
          _otherwise -> (seg,all_lets) : rest
      where
        rest = merge segs
        all_lets = all (not . isBindStmt . fst) seg

    walk [] = []
    walk ((stmt,fvs) : stmts) = ((stmt,fvs) : seg) : walk rest
      where (seg,rest) = chunter (fvs `intersectNameSet` allvars) stmts

    chunter _ [] = ([], [])
    chunter vars ((stmt,fvs) : rest)
       | not (isEmptyNameSet vars)
       = ((stmt,fvs) : chunk, rest')
       where (chunk,rest') = chunter vars' rest
             evars = fvs `intersectNameSet` allvars
             pvars = mkNameSet (collectStmtBinders (unLoc stmt))
             vars' = (vars `minusNameSet` pvars) `unionNameSet` evars
    chunter _ rest = ([], rest)

    isBindStmt (L _ BindStmt{}) = True
    isBindStmt _ = False

-- | Find a "good" place to insert a bind in an indivisible segment.
-- This is the only place where we use heuristics.  The current
-- heuristic is to peel off the first group of independent statements
-- and put the bind after those.
splitSegment
  :: [(LStmt Name (LHsExpr Name), FreeVars)]
  -> ( [(LStmt Name (LHsExpr Name), FreeVars)]
     , [(LStmt Name (LHsExpr Name), FreeVars)] )
splitSegment stmts
  | Just (lets,binds,rest) <- slurpIndependentStmts stmts
  =  if not (null lets)
       then (lets, binds++rest)
       else (lets++binds, rest)
  | otherwise
  = case stmts of
      (x:xs) -> ([x],xs)
      _other -> (stmts,[])

slurpIndependentStmts
   :: [(LStmt Name (Located (body Name)), FreeVars)]
   -> Maybe ( [(LStmt Name (Located (body Name)), FreeVars)] -- LetStmts
            , [(LStmt Name (Located (body Name)), FreeVars)] -- BindStmts
            , [(LStmt Name (Located (body Name)), FreeVars)] )
slurpIndependentStmts stmts = go [] [] emptyNameSet stmts
 where
  -- If we encounter a BindStmt that doesn't depend on a previous BindStmt
  -- in this group, then add it to the group.
  go lets indep bndrs ((L loc (BindStmt pat body bind_op fail_op), fvs) : rest)
    | isEmptyNameSet (bndrs `intersectNameSet` fvs)
    = go lets ((L loc (BindStmt pat body bind_op fail_op), fvs) : indep)
         bndrs' rest
    where bndrs' = bndrs `unionNameSet` mkNameSet (collectPatBinders pat)
  -- If we encounter a LetStmt that doesn't depend on a BindStmt in this
  -- group, then move it to the beginning, so that it doesn't interfere with
  -- grouping more BindStmts.
  -- TODO: perhaps we shouldn't do this if there are any strict bindings,
  -- because we might be moving evaluation earlier.
  go lets indep bndrs ((L loc (LetStmt binds), fvs) : rest)
    | isEmptyNameSet (bndrs `intersectNameSet` fvs)
    = go ((L loc (LetStmt binds), fvs) : lets) indep bndrs rest
  go _ []  _ _ = Nothing
  go _ [_] _ _ = Nothing
  go lets indep _ stmts = Just (reverse lets, reverse indep, stmts)

-- | Build an ApplicativeStmt, and strip the "return" from the tail
-- if necessary.
--
-- For example, if we start with
--   do x <- E1; y <- E2; return (f x y)
-- then we get
--   do (E1[x] | E2[y]); f x y
--
-- the LastStmt in this case has the return removed, but we set the
-- flag on the LastStmt to indicate this, so that we can print out the
-- original statement correctly in error messages.  It is easier to do
-- it this way rather than try to ignore the return later in both the
-- typechecker and the desugarer (I tried it that way first!).
mkApplicativeStmt
  :: HsStmtContext Name
  -> [ApplicativeArg Name Name]         -- ^ The args
  -> Bool                               -- ^ True <=> need a join
  -> [LStmt Name (LHsExpr Name)]        -- ^ The body statements
  -> RnM ([LStmt Name (LHsExpr Name)], FreeVars)
mkApplicativeStmt ctxt args need_join body_stmts
  = do { (fmap_op, fvs1) <- lookupStmtName ctxt fmapName
       ; (ap_op, fvs2) <- lookupStmtName ctxt apAName
       ; (mb_join, fvs3) <-
           if need_join then
             do { (join_op, fvs) <- lookupStmtName ctxt joinMName
                ; return (Just join_op, fvs) }
           else
             return (Nothing, emptyNameSet)
       ; let applicative_stmt = noLoc $ ApplicativeStmt
               (zip (fmap_op : repeat ap_op) args)
               mb_join
               placeHolderType
       ; return ( applicative_stmt : body_stmts
                , fvs1 `plusFV` fvs2 `plusFV` fvs3) }

-- | Given the statements following an ApplicativeStmt, determine whether
-- we need a @join@ or not, and remove the @return@ if necessary.
needJoin :: [LStmt Name (LHsExpr Name)] -> (Bool, [LStmt Name (LHsExpr Name)])
needJoin [] = (False, [])  -- we're in an ApplicativeArg
needJoin [L loc (LastStmt e _ t)]
 | Just arg <- isReturnApp e = (False, [L loc (LastStmt arg True t)])
needJoin stmts = (True, stmts)

-- | @Just e@, if the expression is @return e@, otherwise @Nothing@
isReturnApp :: LHsExpr Name -> Maybe (LHsExpr Name)
isReturnApp (L _ (HsPar expr)) = isReturnApp expr
isReturnApp (L _ (HsApp f arg))
  | is_return f = Just arg
  | otherwise = Nothing
 where
  is_return (L _ (HsPar e)) = is_return e
  is_return (L _ (HsVar r)) = r == returnMName
       -- TODO: I don't know how to get this right for rebindable syntax
  is_return _ = False
isReturnApp _ = Nothing


{-
************************************************************************
*                                                                      *
\subsubsection{Errors}
*                                                                      *
************************************************************************
-}

checkEmptyStmts :: HsStmtContext Name -> RnM ()
-- We've seen an empty sequence of Stmts... is that ok?
checkEmptyStmts ctxt
  = unless (okEmpty ctxt) (addErr (emptyErr ctxt))

okEmpty :: HsStmtContext a -> Bool
okEmpty (PatGuard {}) = True
okEmpty _             = False

emptyErr :: HsStmtContext Name -> SDoc
emptyErr (ParStmtCtxt {})   = ptext (sLit "Empty statement group in parallel comprehension")
emptyErr (TransStmtCtxt {}) = ptext (sLit "Empty statement group preceding 'group' or 'then'")
emptyErr ctxt               = ptext (sLit "Empty") <+> pprStmtContext ctxt

----------------------
checkLastStmt :: Outputable (body RdrName) => HsStmtContext Name
              -> LStmt RdrName (Located (body RdrName))
              -> RnM (LStmt RdrName (Located (body RdrName)))
checkLastStmt ctxt lstmt@(L loc stmt)
  = case ctxt of
      ListComp  -> check_comp
      MonadComp -> check_comp
      PArrComp  -> check_comp
      ArrowExpr -> check_do
      DoExpr    -> check_do
      MDoExpr   -> check_do
      _         -> check_other
  where
    check_do    -- Expect BodyStmt, and change it to LastStmt
      = case stmt of
          BodyStmt e _ _ _ -> return (L loc (mkLastStmt e))
          LastStmt {}      -> return lstmt   -- "Deriving" clauses may generate a
                                             -- LastStmt directly (unlike the parser)
          _                -> do { addErr (hang last_error 2 (ppr stmt)); return lstmt }
    last_error = (ptext (sLit "The last statement in") <+> pprAStmtContext ctxt
                  <+> ptext (sLit "must be an expression"))

    check_comp  -- Expect LastStmt; this should be enforced by the parser!
      = case stmt of
          LastStmt {} -> return lstmt
          _           -> pprPanic "checkLastStmt" (ppr lstmt)

    check_other -- Behave just as if this wasn't the last stmt
      = do { checkStmt ctxt lstmt; return lstmt }

-- Checking when a particular Stmt is ok
checkStmt :: HsStmtContext Name
          -> LStmt RdrName (Located (body RdrName))
          -> RnM ()
checkStmt ctxt (L _ stmt)
  = do { dflags <- getDynFlags
       ; case okStmt dflags ctxt stmt of
           IsValid        -> return ()
           NotValid extra -> addErr (msg $$ extra) }
  where
   msg = sep [ ptext (sLit "Unexpected") <+> pprStmtCat stmt <+> ptext (sLit "statement")
             , ptext (sLit "in") <+> pprAStmtContext ctxt ]

pprStmtCat :: Stmt a body -> SDoc
pprStmtCat (TransStmt {})     = ptext (sLit "transform")
pprStmtCat (LastStmt {})      = ptext (sLit "return expression")
pprStmtCat (BodyStmt {})      = ptext (sLit "body")
pprStmtCat (BindStmt {})      = ptext (sLit "binding")
pprStmtCat (LetStmt {})       = ptext (sLit "let")
pprStmtCat (RecStmt {})       = ptext (sLit "rec")
pprStmtCat (ParStmt {})       = ptext (sLit "parallel")
pprStmtCat (ApplicativeStmt {}) = panic "pprStmtCat: ApplicativeStmt"

------------
emptyInvalid :: Validity  -- Payload is the empty document
emptyInvalid = NotValid Outputable.empty

okStmt, okDoStmt, okCompStmt, okParStmt, okPArrStmt
   :: DynFlags -> HsStmtContext Name
   -> Stmt RdrName (Located (body RdrName)) -> Validity
-- Return Nothing if OK, (Just extra) if not ok
-- The "extra" is an SDoc that is appended to an generic error message

okStmt dflags ctxt stmt
  = case ctxt of
      PatGuard {}        -> okPatGuardStmt stmt
      ParStmtCtxt ctxt   -> okParStmt  dflags ctxt stmt
      DoExpr             -> okDoStmt   dflags ctxt stmt
      MDoExpr            -> okDoStmt   dflags ctxt stmt
      ArrowExpr          -> okDoStmt   dflags ctxt stmt
      GhciStmtCtxt       -> okDoStmt   dflags ctxt stmt
      ListComp           -> okCompStmt dflags ctxt stmt
      MonadComp          -> okCompStmt dflags ctxt stmt
      PArrComp           -> okPArrStmt dflags ctxt stmt
      TransStmtCtxt ctxt -> okStmt dflags ctxt stmt

-------------
okPatGuardStmt :: Stmt RdrName (Located (body RdrName)) -> Validity
okPatGuardStmt stmt
  = case stmt of
      BodyStmt {} -> IsValid
      BindStmt {} -> IsValid
      LetStmt {}  -> IsValid
      _           -> emptyInvalid

-------------
okParStmt dflags ctxt stmt
  = case stmt of
      LetStmt (HsIPBinds {}) -> emptyInvalid
      _                      -> okStmt dflags ctxt stmt

----------------
okDoStmt dflags ctxt stmt
  = case stmt of
       RecStmt {}
         | Opt_RecursiveDo `xopt` dflags -> IsValid
         | ArrowExpr <- ctxt -> IsValid    -- Arrows allows 'rec'
         | otherwise         -> NotValid (ptext (sLit "Use RecursiveDo"))
       BindStmt {} -> IsValid
       LetStmt {}  -> IsValid
       BodyStmt {} -> IsValid
       _           -> emptyInvalid

----------------
okCompStmt dflags _ stmt
  = case stmt of
       BindStmt {} -> IsValid
       LetStmt {}  -> IsValid
       BodyStmt {} -> IsValid
       ParStmt {}
         | Opt_ParallelListComp `xopt` dflags -> IsValid
         | otherwise -> NotValid (ptext (sLit "Use ParallelListComp"))
       TransStmt {}
         | Opt_TransformListComp `xopt` dflags -> IsValid
         | otherwise -> NotValid (ptext (sLit "Use TransformListComp"))
       RecStmt {}  -> emptyInvalid
       LastStmt {} -> emptyInvalid  -- Should not happen (dealt with by checkLastStmt)
       ApplicativeStmt {} -> emptyInvalid

----------------
okPArrStmt dflags _ stmt
  = case stmt of
       BindStmt {} -> IsValid
       LetStmt {}  -> IsValid
       BodyStmt {} -> IsValid
       ParStmt {}
         | Opt_ParallelListComp `xopt` dflags -> IsValid
         | otherwise -> NotValid (ptext (sLit "Use ParallelListComp"))
       TransStmt {} -> emptyInvalid
       RecStmt {}   -> emptyInvalid
       LastStmt {}  -> emptyInvalid  -- Should not happen (dealt with by checkLastStmt)
       ApplicativeStmt {} -> emptyInvalid

---------
checkTupleSection :: [LHsTupArg RdrName] -> RnM ()
checkTupleSection args
  = do  { tuple_section <- xoptM Opt_TupleSections
        ; checkErr (all tupArgPresent args || tuple_section) msg }
  where
    msg = ptext (sLit "Illegal tuple section: use TupleSections")

---------
sectionErr :: HsExpr RdrName -> SDoc
sectionErr expr
  = hang (ptext (sLit "A section must be enclosed in parentheses"))
       2 (ptext (sLit "thus:") <+> (parens (ppr expr)))

patSynErr :: HsExpr RdrName -> RnM (HsExpr Name, FreeVars)
patSynErr e = do { addErr (sep [ptext (sLit "Pattern syntax in expression context:"),
                                nest 4 (ppr e)])
                 ; return (EWildPat, emptyFVs) }

badIpBinds :: Outputable a => SDoc -> a -> SDoc
badIpBinds what binds
  = hang (ptext (sLit "Implicit-parameter bindings illegal in") <+> what)
         2 (ppr binds)<|MERGE_RESOLUTION|>--- conflicted
+++ resolved
@@ -260,13 +260,8 @@
 
 rnExpr (RecordUpd expr rbinds _ _ _)
   = do  { (expr', fvExpr) <- rnLExpr expr
-<<<<<<< HEAD
         ; (rbinds', fvRbinds) <- rnHsRecUpdFields rbinds
-        ; return (RecordUpd expr' rbinds' [] [] [],
-=======
-        ; (rbinds', fvRbinds) <- rnHsRecBinds HsRecFieldUpd rbinds
         ; return (RecordUpd expr' rbinds' PlaceHolder PlaceHolder PlaceHolder,
->>>>>>> a52db231
                   fvExpr `plusFV` fvRbinds) }
 
 rnExpr (ExprWithTySig expr pty PlaceHolder)
