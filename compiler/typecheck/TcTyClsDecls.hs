{-
(c) The University of Glasgow 2006
(c) The AQUA Project, Glasgow University, 1996-1998


TcTyClsDecls: Typecheck type and class declarations
-}

{-# LANGUAGE CPP, TupleSections #-}

module TcTyClsDecls (
        tcTyAndClassDecls, tcAddImplicits,

        -- Functions used by TcInstDcls to check
        -- data/type family instance declarations
        kcDataDefn, tcConDecls, dataDeclChecks, checkValidTyCon,
        tcFamTyPats, tcTyFamInstEqn, famTyConShape,
        tcAddTyFamInstCtxt, tcMkDataFamInstCtxt, tcAddDataFamInstCtxt,
        wrongKindOfFamily, dataConCtxt, badDataConTyCon
    ) where

#include "HsVersions.h"

import HsSyn
import HscTypes
import BuildTyCl
import TcRnMonad
import TcEnv
import TcValidity
import TcHsSyn
import TcTyDecls
import TcClassDcl
import TcHsType
import TcMType
import RnTypes( collectAnonWildCards )
import TcType
import FamInst
import FamInstEnv
import Coercion( ltRole )
import Type
import TypeRep   -- for checkValidRoles
import Kind
import Class
import CoAxiom
import TyCon
import DataCon
import Id
-- import IdInfo
import Var
import VarEnv
import VarSet
import Module
import Name
import NameSet
import NameEnv
import RnEnv
import Outputable
import Maybes
import Unify
import Util
import SrcLoc
import ListSetOps
import Digraph
import DynFlags
import FastString
import BasicTypes

import Control.Monad
import Data.List

{-
************************************************************************
*                                                                      *
\subsection{Type checking for type and class declarations}
*                                                                      *
************************************************************************

Note [Grouping of type and class declarations]
~~~~~~~~~~~~~~~~~~~~~~~~~~~~~~~~~~~~~~~~~~~~~~
tcTyAndClassDecls is called on a list of `TyClGroup`s. Each group is a strongly
connected component of mutually dependent types and classes. We kind check and
type check each group separately to enhance kind polymorphism. Take the
following example:

  type Id a = a
  data X = X (Id Int)

If we were to kind check the two declarations together, we would give Id the
kind * -> *, since we apply it to an Int in the definition of X. But we can do
better than that, since Id really is kind polymorphic, and should get kind
forall (k::BOX). k -> k. Since it does not depend on anything else, it can be
kind-checked by itself, hence getting the most general kind. We then kind check
X, which works fine because we then know the polymorphic kind of Id, and simply
instantiate k to *.

Note [Check role annotations in a second pass]
~~~~~~~~~~~~~~~~~~~~~~~~~~~~~~~~~~~~~~~~~~~~~~
Role inference potentially depends on the types of all of the datacons declared
in a mutually recursive group. The validity of a role annotation, in turn,
depends on the result of role inference. Because the types of datacons might
be ill-formed (see #7175 and Note [Checking GADT return types]) we must check
*all* the tycons in a group for validity before checking *any* of the roles.
Thus, we take two passes over the resulting tycons, first checking for general
validity and then checking for valid role annotations.
-}

tcTyAndClassDecls :: [TyClGroup Name]   -- Mutually-recursive groups in dependency order
                  -> TcM TcGblEnv       -- Input env extended by types and classes
                                        -- and their implicit Ids,DataCons
-- Fails if there are any errors
tcTyAndClassDecls tyclds_s
  = checkNoErrs $       -- The code recovers internally, but if anything gave rise to
                        -- an error we'd better stop now, to avoid a cascade
    fold_env tyclds_s   -- Type check each group in dependency order folding the global env
  where
    fold_env :: [TyClGroup Name] -> TcM TcGblEnv
    fold_env [] = getGblEnv
    fold_env (tyclds:tyclds_s)
      = do { tcg_env <- tcTyClGroup tyclds
           ; setGblEnv tcg_env $ fold_env tyclds_s }
             -- remaining groups are typecheck in the extended global env

tcTyClGroup :: TyClGroup Name -> TcM TcGblEnv
-- Typecheck one strongly-connected component of type and class decls
tcTyClGroup tyclds
  = do {    -- Step 1: kind-check this group and returns the final
            -- (possibly-polymorphic) kind of each TyCon and Class
            -- See Note [Kind checking for type and class decls]
         names_w_poly_kinds <- kcTyClGroup tyclds
       ; traceTc "tcTyAndCl generalized kinds" (ppr names_w_poly_kinds)

            -- Step 2: type-check all groups together, returning
            -- the final TyCons and Classes
       ; let role_annots = extractRoleAnnots tyclds
             decls = group_tyclds tyclds
       ; tyclss <- fixM $ \ ~rec_tyclss -> do
           { is_boot   <- tcIsHsBootOrSig
           ; self_boot <- tcSelfBootInfo
           ; let rec_flags = calcRecFlags self_boot is_boot
                                          role_annots rec_tyclss

                 -- Populate environment with knot-tied ATyCon for TyCons
                 -- NB: if the decls mention any ill-staged data cons
                 -- (see Note [Recusion and promoting data constructors])
                 -- we will have failed already in kcTyClGroup, so no worries here
           ; tcExtendRecEnv (zipRecTyClss names_w_poly_kinds rec_tyclss) $

                 -- Also extend the local type envt with bindings giving
                 -- the (polymorphic) kind of each knot-tied TyCon or Class
                 -- See Note [Type checking recursive type and class declarations]
             tcExtendKindEnv names_w_poly_kinds              $

                 -- Kind and type check declarations for this group
             mapM (tcTyClDecl rec_flags) decls }

           -- Step 3: Perform the validity check
           -- We can do this now because we are done with the recursive knot
           -- Do it before Step 4 (adding implicit things) because the latter
           -- expects well-formed TyCons
       ; traceTc "Starting validity check" (ppr tyclss)
<<<<<<< HEAD
       ; tyclss <- tcExtendGlobalEnv tyclss $
                       -- Hack alert: bring the generic default methods into
                       -- scope so that we can look them up to check their
                       -- validity.  This is really wrong.  We should store
                       -- their type in the Class.  Trac #11105.
                   mapM checkValidTyCl tyclss
=======
       ; tyclss <- mapM checkValidTyCl tyclss
>>>>>>> d2a2d5eb
       ; traceTc "Done validity check" (ppr tyclss)
       ; mapM_ (recoverM (return ()) . checkValidRoleAnnots role_annots) tyclss
           -- See Note [Check role annotations in a second pass]

           -- Step 4: Add the implicit things;
           -- we want them in the environment because
           -- they may be mentioned in interface files
<<<<<<< HEAD
       ; tcExtendGlobalEnv tyclss $
=======
       ; tcExtendTyConEnv tyclss $
>>>>>>> d2a2d5eb
         tcAddImplicits tyclss }

zipRecTyClss :: [(Name, Kind)]
             -> [TyCon]           -- Knot-tied
             -> [(Name,TyThing)]
-- Build a name-TyThing mapping for the TyCons bound by decls
-- being careful not to look at the knot-tied [TyThing]
-- The TyThings in the result list must have a visible ATyCon,
<<<<<<< HEAD
-- because typechecking types (in, say, tcTyClDecl) looks at
-- this outer constructor
zipRecTyClss kind_pairs rec_things
  = [ (name, ATyCon (get name)) | (name, _kind) <- kind_pairs ]
  where
    rec_tc_env :: NameEnv TyCon
    rec_tc_env = foldr add_tc emptyNameEnv rec_things

    add_tc :: TyThing -> NameEnv TyCon -> NameEnv TyCon
    add_tc (ATyCon tc) env = foldr add_one_tc env (tc : tyConATs tc)
    add_tc _           env = env
=======
-- because typechecking types (in, say, tcTyClDecl) looks at this outer constructor
zipRecTyClss kind_pairs rec_tycons
  = [ (name, ATyCon (get name)) | (name, _kind) <- kind_pairs ]
  where
    rec_tc_env :: NameEnv TyCon
    rec_tc_env = foldr add_tc emptyNameEnv rec_tycons

    add_tc :: TyCon -> NameEnv TyCon -> NameEnv TyCon
    add_tc tc env = foldr add_one_tc env (tc : tyConATs tc)
>>>>>>> d2a2d5eb

    add_one_tc :: TyCon -> NameEnv TyCon -> NameEnv TyCon
    add_one_tc tc env = extendNameEnv env (tyConName tc) tc

    get name = case lookupNameEnv rec_tc_env name of
                 Just tc -> tc
                 other   -> pprPanic "zipRecTyClss" (ppr name <+> ppr other)

{-
************************************************************************
*                                                                      *
                Kind checking
*                                                                      *
************************************************************************

Note [Kind checking for type and class decls]
~~~~~~~~~~~~~~~~~~~~~~~~~~~~~~~~~~~~~~~~~~~~~~
Kind checking is done thus:

   1. Make up a kind variable for each parameter of the *data* type, class,
      and closed type family decls, and extend the kind environment (which is
      in the TcLclEnv)

   2. Dependency-analyse the type *synonyms* (which must be non-recursive),
      and kind-check them in dependency order.  Extend the kind envt.

   3. Kind check the data type and class decls

We need to kind check all types in the mutually recursive group
before we know the kind of the type variables.  For example:

  class C a where
     op :: D b => a -> b -> b

  class D c where
     bop :: (Monad c) => ...

Here, the kind of the locally-polymorphic type variable "b"
depends on *all the uses of class D*.  For example, the use of
Monad c in bop's type signature means that D must have kind Type->Type.

However type synonyms work differently.  They can have kinds which don't
just involve (->) and *:
        type R = Int#           -- Kind #
        type S a = Array# a     -- Kind * -> #
        type T a b = (# a,b #)  -- Kind * -> * -> (# a,b #)
and a kind variable can't unify with UnboxedTypeKind.

So we must infer the kinds of type synonyms from their right-hand
sides *first* and then use them, whereas for the mutually recursive
data types D we bring into scope kind bindings D -> k, where k is a
kind variable, and do inference.

NB: synonyms can be mutually recursive with data type declarations though!
   type T = D -> D
   data D = MkD Int T

Open type families
~~~~~~~~~~~~~~~~~~
This treatment of type synonyms only applies to Haskell 98-style synonyms.
General type functions can be recursive, and hence, appear in `alg_decls'.

The kind of an open type family is solely determinded by its kind signature;
hence, only kind signatures participate in the construction of the initial
kind environment (as constructed by `getInitialKind'). In fact, we ignore
instances of families altogether in the following. However, we need to include
the kinds of *associated* families into the construction of the initial kind
environment. (This is handled by `allDecls').
-}

kcTyClGroup :: TyClGroup Name -> TcM [(Name,Kind)]
-- Kind check this group, kind generalize, and return the resulting local env
-- This bindds the TyCons and Classes of the group, but not the DataCons
-- See Note [Kind checking for type and class decls]
kcTyClGroup (TyClGroup { group_tyclds = decls })
  = do  { mod <- getModule
        ; traceTc "kcTyClGroup" (ptext (sLit "module") <+> ppr mod $$ vcat (map ppr decls))

          -- Kind checking;
          --    1. Bind kind variables for non-synonyms
          --    2. Kind-check synonyms, and bind kinds of those synonyms
          --    3. Kind-check non-synonyms
          --    4. Generalise the inferred kinds
          -- See Note [Kind checking for type and class decls]

          -- Step 1: Bind kind variables for non-synonyms
        ; let (syn_decls, non_syn_decls) = partition (isSynDecl . unLoc) decls
        ; initial_kinds <- getInitialKinds non_syn_decls
        ; traceTc "kcTyClGroup: initial kinds" (ppr initial_kinds)

        -- Step 2: Set initial envt, kind-check the synonyms
        ; lcl_env <- tcExtendKindEnv2 initial_kinds $
                     kcSynDecls (calcSynCycles syn_decls)

        -- Step 3: Set extended envt, kind-check the non-synonyms
        ; setLclEnv lcl_env $
          mapM_ kcLTyClDecl non_syn_decls

             -- Step 4: generalisation
             -- Kind checking done for this group
             -- Now we have to kind generalize the flexis
        ; res <- concatMapM (generaliseTCD (tcl_env lcl_env)) decls

        ; traceTc "kcTyClGroup result" (ppr res)
        ; return res }

  where
    generalise :: TcTypeEnv -> Name -> TcM (Name, Kind)
    -- For polymorphic things this is a no-op
    generalise kind_env name
      = do { let kc_kind = case lookupNameEnv kind_env name of
                               Just (AThing k) -> k
                               _ -> pprPanic "kcTyClGroup" (ppr name $$ ppr kind_env)
           ; kvs <- kindGeneralize (tyVarsOfType kc_kind)
           ; kc_kind' <- zonkTcKind kc_kind    -- Make sure kc_kind' has the final,
                                               -- skolemised kind variables
           ; traceTc "Generalise kind" (vcat [ ppr name, ppr kc_kind, ppr kvs, ppr kc_kind' ])
           ; return (name, mkForAllTys kvs kc_kind') }

    generaliseTCD :: TcTypeEnv -> LTyClDecl Name -> TcM [(Name, Kind)]
    generaliseTCD kind_env (L _ decl)
      | ClassDecl { tcdLName = (L _ name), tcdATs = ats } <- decl
      = do { first <- generalise kind_env name
           ; rest <- mapM ((generaliseFamDecl kind_env) . unLoc) ats
           ; return (first : rest) }

      | FamDecl { tcdFam = fam } <- decl
      = do { res <- generaliseFamDecl kind_env fam
           ; return [res] }

      | otherwise
      = do { res <- generalise kind_env (tcdName decl)
           ; return [res] }

    generaliseFamDecl :: TcTypeEnv -> FamilyDecl Name -> TcM (Name, Kind)
    generaliseFamDecl kind_env (FamilyDecl { fdLName = L _ name })
      = generalise kind_env name

mk_thing_env :: [LTyClDecl Name] -> [(Name, TcTyThing)]
mk_thing_env [] = []
mk_thing_env (decl : decls)
  | L _ (ClassDecl { tcdLName = L _ nm, tcdATs = ats }) <- decl
  = (nm, APromotionErr ClassPE) :
    (map (, APromotionErr TyConPE) $ map (unLoc . fdLName . unLoc) ats) ++
    (mk_thing_env decls)

  | otherwise
  = (tcdName (unLoc decl), APromotionErr TyConPE) :
    (mk_thing_env decls)

getInitialKinds :: [LTyClDecl Name] -> TcM [(Name, TcTyThing)]
getInitialKinds decls
  = tcExtendKindEnv2 (mk_thing_env decls) $
    do { pairss <- mapM (addLocM getInitialKind) decls
       ; return (concat pairss) }

getInitialKind :: TyClDecl Name -> TcM [(Name, TcTyThing)]
-- Allocate a fresh kind variable for each TyCon and Class
-- For each tycon, return   (tc, AThing k)
--                 where k is the kind of tc, derived from the LHS
--                       of the definition (and probably including
--                       kind unification variables)
--      Example: data T a b = ...
--      return (T, kv1 -> kv2 -> kv3)
--
-- This pass deals with (ie incorporates into the kind it produces)
--   * The kind signatures on type-variable binders
--   * The result kinds signature on a TyClDecl
--
-- ALSO for each datacon, return (dc, APromotionErr RecDataConPE)
-- Note [ARecDataCon: Recursion and promoting data constructors]
--
-- No family instances are passed to getInitialKinds

getInitialKind decl@(ClassDecl { tcdLName = L _ name, tcdTyVars = ktvs, tcdATs = ats })
  = do { (cl_kind, inner_prs) <-
           kcHsTyVarBndrs (hsDeclHasCusk decl) ktvs $
           do { inner_prs <- getFamDeclInitialKinds ats
              ; return (constraintKind, inner_prs) }
       ; let main_pr = (name, AThing cl_kind)
       ; return (main_pr : inner_prs) }

getInitialKind decl@(DataDecl { tcdLName = L _ name
                              , tcdTyVars = ktvs
                              , tcdDataDefn = HsDataDefn { dd_kindSig = m_sig
                                                         , dd_cons = cons' } })
  = let cons = cons' -- AZ list monad coming
    in
     do { (decl_kind, _) <-
           kcHsTyVarBndrs (hsDeclHasCusk decl) ktvs $
           do { res_k <- case m_sig of
                           Just ksig -> tcLHsKind ksig
                           Nothing   -> return liftedTypeKind
              ; return (res_k, ()) }
       ; let main_pr = (name, AThing decl_kind)
             inner_prs = [ (unLoc con, APromotionErr RecDataConPE)
                         | L _ con' <- cons, con <- con_names con' ]
       ; return (main_pr : inner_prs) }

getInitialKind (FamDecl { tcdFam = decl })
  = getFamDeclInitialKind decl

getInitialKind decl@(SynDecl {})
  = pprPanic "getInitialKind" (ppr decl)

---------------------------------
getFamDeclInitialKinds :: [LFamilyDecl Name] -> TcM [(Name, TcTyThing)]
getFamDeclInitialKinds decls
  = tcExtendKindEnv2 [ (n, APromotionErr TyConPE)
                     | L _ (FamilyDecl { fdLName = L _ n }) <- decls] $
    concatMapM (addLocM getFamDeclInitialKind) decls

getFamDeclInitialKind :: FamilyDecl Name
                      -> TcM [(Name, TcTyThing)]
getFamDeclInitialKind decl@(FamilyDecl { fdLName     = L _ name
                                       , fdTyVars    = ktvs
                                       , fdResultSig = L _ resultSig })
  = do { (fam_kind, _) <-
           kcHsTyVarBndrs (famDeclHasCusk decl) ktvs $
           do { res_k <- case resultSig of
                      KindSig ki                        -> tcLHsKind ki
                      TyVarSig (L _ (KindedTyVar _ ki)) -> tcLHsKind ki
                      _ -- open type families have * return kind by default
                        | famDeclHasCusk decl      -> return liftedTypeKind
                        -- closed type families have their return kind inferred
                        -- by default
                        | otherwise                -> newMetaKindVar
              ; return (res_k, ()) }
       ; return [ (name, AThing fam_kind) ] }

----------------
kcSynDecls :: [SCC (LTyClDecl Name)]
           -> TcM TcLclEnv -- Kind bindings
kcSynDecls [] = getLclEnv
kcSynDecls (group : groups)
  = do  { (n,k) <- kcSynDecl1 group
        ; lcl_env <- tcExtendKindEnv [(n,k)] (kcSynDecls groups)
        ; return lcl_env }

kcSynDecl1 :: SCC (LTyClDecl Name)
           -> TcM (Name,TcKind) -- Kind bindings
kcSynDecl1 (AcyclicSCC (L _ decl)) = kcSynDecl decl
kcSynDecl1 (CyclicSCC decls)       = do { recSynErr decls; failM }
                                     -- Fail here to avoid error cascade
                                     -- of out-of-scope tycons

kcSynDecl :: TyClDecl Name -> TcM (Name, TcKind)
kcSynDecl decl@(SynDecl { tcdTyVars = hs_tvs, tcdLName = L _ name
                        , tcdRhs = rhs })
  -- Returns a possibly-unzonked kind
  = tcAddDeclCtxt decl $
    do { (syn_kind, _) <-
           kcHsTyVarBndrs (hsDeclHasCusk decl) hs_tvs $
           do { traceTc "kcd1" (ppr name <+> brackets (ppr hs_tvs))
              ; (_, rhs_kind) <- tcLHsType rhs
              ; traceTc "kcd2" (ppr name)
              ; return (rhs_kind, ()) }
       ; return (name, syn_kind) }
kcSynDecl decl = pprPanic "kcSynDecl" (ppr decl)

------------------------------------------------------------------------
kcLTyClDecl :: LTyClDecl Name -> TcM ()
  -- See Note [Kind checking for type and class decls]
kcLTyClDecl (L loc decl)
  = setSrcSpan loc $ tcAddDeclCtxt decl $ kcTyClDecl decl

kcTyClDecl :: TyClDecl Name -> TcM ()
-- This function is used solely for its side effect on kind variables
-- NB kind signatures on the type variables and
--    result kind signature have already been dealt with
--    by getInitialKind, so we can ignore them here.

kcTyClDecl (DataDecl { tcdLName = L _ name, tcdTyVars = hs_tvs, tcdDataDefn = defn })
  | HsDataDefn { dd_cons = cons, dd_kindSig = Just _ } <- defn
  = mapM_ (wrapLocM kcConDecl) cons
    -- hs_tvs and dd_kindSig already dealt with in getInitialKind
    -- If dd_kindSig is Just, this must be a GADT-style decl,
    --        (see invariants of DataDefn declaration)
    -- so (a) we don't need to bring the hs_tvs into scope, because the
    --        ConDecls bind all their own variables
    --    (b) dd_ctxt is not allowed for GADT-style decls, so we can ignore it

  | HsDataDefn { dd_ctxt = ctxt, dd_cons = cons } <- defn
  = kcTyClTyVars name hs_tvs $
    do  { _ <- tcHsContext ctxt
        ; mapM_ (wrapLocM kcConDecl) cons }

kcTyClDecl decl@(SynDecl {}) = pprPanic "kcTyClDecl" (ppr decl)

kcTyClDecl (ClassDecl { tcdLName = L _ name, tcdTyVars = hs_tvs
                       , tcdCtxt = ctxt, tcdSigs = sigs })
  = kcTyClTyVars name hs_tvs $
    do  { _ <- tcHsContext ctxt
        ; mapM_ (wrapLocM kc_sig) sigs }
  where
    kc_sig (ClassOpSig _ nms op_ty) = kcClassSigType nms op_ty
    kc_sig _                        = return ()

-- closed type families look at their equations, but other families don't
-- do anything here
kcTyClDecl (FamDecl (FamilyDecl { fdLName  = L _ fam_tc_name
                                , fdTyVars = hs_tvs
                                , fdInfo   = ClosedTypeFamily (Just eqns) }))
  = do { tc_kind <- kcLookupKind fam_tc_name
       ; let fam_tc_shape = ( fam_tc_name, length (hsQTvBndrs hs_tvs), tc_kind)
       ; mapM_ (kcTyFamInstEqn fam_tc_shape) eqns }
kcTyClDecl (FamDecl {})    = return ()

-------------------
kcConDecl :: ConDecl Name -> TcM ()
kcConDecl (ConDecl { con_names = names, con_qvars = ex_tvs
                   , con_cxt = ex_ctxt, con_details = details
                   , con_res = res })
  = addErrCtxt (dataConCtxtName names) $
         -- the 'False' says that the existentials don't have a CUSK, as the
         -- concept doesn't really apply here. We just need to bring the variables
         -- into scope!
    do { _ <- kcHsTyVarBndrs False ex_tvs $
              do { _ <- tcHsContext ex_ctxt
                 ; mapM_ (tcHsOpenType . getBangType) (hsConDeclArgTys details)
                 ; _ <- tcConRes res
                 ; return (panic "kcConDecl", ()) }
       ; return () }

{-
Note [Recursion and promoting data constructors]
~~~~~~~~~~~~~~~~~~~~~~~~~~~~~~~~~~~~~~~~~~~~~~~~
We don't want to allow promotion in a strongly connected component
when kind checking.

Consider:
  data T f = K (f (K Any))

When kind checking the `data T' declaration the local env contains the
mappings:
  T -> AThing <some initial kind>
  K -> ARecDataCon

ANothing is only used for DataCons, and only used during type checking
in tcTyClGroup.


************************************************************************
*                                                                      *
\subsection{Type checking}
*                                                                      *
************************************************************************

Note [Type checking recursive type and class declarations]
~~~~~~~~~~~~~~~~~~~~~~~~~~~~~~~~~~~~~~~~~~~~~~~~~~~~~~~~~~~
At this point we have completed *kind-checking* of a mutually
recursive group of type/class decls (done in kcTyClGroup). However,
we discarded the kind-checked types (eg RHSs of data type decls);
note that kcTyClDecl returns ().  There are two reasons:

  * It's convenient, because we don't have to rebuild a
    kinded HsDecl (a fairly elaborate type)

  * It's necessary, because after kind-generalisation, the
    TyCons/Classes may now be kind-polymorphic, and hence need
    to be given kind arguments.

Example:
       data T f a = MkT (f a) (T f a)
During kind-checking, we give T the kind T :: k1 -> k2 -> *
and figure out constraints on k1, k2 etc. Then we generalise
to get   T :: forall k. (k->*) -> k -> *
So now the (T f a) in the RHS must be elaborated to (T k f a).

However, during tcTyClDecl of T (above) we will be in a recursive
"knot". So we aren't allowed to look at the TyCon T itself; we are only
allowed to put it (lazily) in the returned structures.  But when
kind-checking the RHS of T's decl, we *do* need to know T's kind (so
that we can correctly elaboarate (T k f a).  How can we get T's kind
without looking at T?  Delicate answer: during tcTyClDecl, we extend

  *Global* env with T -> ATyCon (the (not yet built) TyCon for T)
  *Local*  env with T -> AThing (polymorphic kind of T)

Then:

  * During TcHsType.kcTyVar we look in the *local* env, to get the
    known kind for T.

  * But in TcHsType.ds_type (and ds_var_app in particular) we look in
    the *global* env to get the TyCon. But we must be careful not to
    force the TyCon or we'll get a loop.

This fancy footwork (with two bindings for T) is only necessary for the
TyCons or Classes of this recursive group.  Earlier, finished groups,
live in the global env only.

Note [Declarations for wired-in things]
~~~~~~~~~~~~~~~~~~~~~~~~~~~~~~~~~~~~~~~
For wired-in things we simply ignore the declaration
and take the wired-in information.  That avoids complications.
e.g. the need to make the data constructor worker name for
     a constraint tuple match the wired-in one
-}

tcTyClDecl :: RecTyInfo -> LTyClDecl Name -> TcM TyCon
tcTyClDecl rec_info (L loc decl)
  | Just thing <- wiredInNameTyThing_maybe (tcdName decl)
  = case thing of -- See Note [Declarations for wired-in things]
      ATyCon tc -> return tc
      _ -> pprPanic "tcTyClDecl" (ppr thing)

  | otherwise
  = setSrcSpan loc $ tcAddDeclCtxt decl $
    do { traceTc "tcTyAndCl-x" (ppr decl)
       ; tcTyClDecl1 Nothing rec_info decl }

  -- "type family" declarations
tcTyClDecl1 :: Maybe Class -> RecTyInfo -> TyClDecl Name -> TcM TyCon
tcTyClDecl1 parent _rec_info (FamDecl { tcdFam = fd })
  = tcFamDecl1 parent fd

  -- "type" synonym declaration
tcTyClDecl1 _parent rec_info
            (SynDecl { tcdLName = L _ tc_name, tcdTyVars = tvs, tcdRhs = rhs })
  = ASSERT( isNothing _parent )
    tcTyClTyVars tc_name tvs $ \ tvs' kind ->
    tcTySynRhs rec_info tc_name tvs' kind rhs

  -- "data/newtype" declaration
tcTyClDecl1 _parent rec_info
            (DataDecl { tcdLName = L _ tc_name, tcdTyVars = tvs, tcdDataDefn = defn })
  = ASSERT( isNothing _parent )
    tcTyClTyVars tc_name tvs $ \ tvs' kind ->
    tcDataDefn rec_info tc_name tvs' kind defn

tcTyClDecl1 _parent rec_info
            (ClassDecl { tcdLName = L _ class_name, tcdTyVars = tvs
            , tcdCtxt = ctxt, tcdMeths = meths
            , tcdFDs = fundeps, tcdSigs = sigs
            , tcdATs = ats, tcdATDefs = at_defs })
  = ASSERT( isNothing _parent )
    do { clas <- fixM $ \ clas ->
            tcTyClTyVars class_name tvs $ \ tvs' kind ->
            do { MASSERT( isConstraintKind kind )
                 -- This little knot is just so we can get
                 -- hold of the name of the class TyCon, which we
                 -- need to look up its recursiveness
               ; traceTc "tcClassDecl 1" (ppr class_name $$ ppr tvs' $$ ppr kind)
               ; let tycon_name = tyConName (classTyCon clas)
                     tc_isrec = rti_is_rec rec_info tycon_name
                     roles = rti_roles rec_info tycon_name

               ; ctxt' <- tcHsContext ctxt
               ; ctxt' <- zonkTcTypeToTypes emptyZonkEnv ctxt'
                       -- Squeeze out any kind unification variables
               ; fds'  <- mapM (addLocM tc_fundep) fundeps
               ; sig_stuff <- tcClassSigs class_name sigs meths
               ; at_stuff <- tcClassATs class_name clas ats at_defs
               ; mindef <- tcClassMinimalDef class_name sigs sig_stuff
               ; clas <- buildClass
                            class_name tvs' roles ctxt' fds' at_stuff
                            sig_stuff mindef tc_isrec
               ; traceTc "tcClassDecl" (ppr fundeps $$ ppr tvs' $$ ppr fds')
<<<<<<< HEAD
               ; return (clas, tvs', gen_dm_env) }

       ; let { gen_dm_ids = [ AnId (mkExportedLocalId DefMethId gen_dm_name gen_dm_ty)
                            | (sel_id, GenDefMeth gen_dm_name) <- classOpItems clas
                            , let gen_dm_tau = expectJust "tcTyClDecl1" $
                                               lookupNameEnv gen_dm_env (idName sel_id)
                            , let gen_dm_ty = mkSigmaTy tvs'
                                                      [mkClassPred clas (mkTyVarTys tvs')]
                                                      gen_dm_tau
                            ] }

       ; return (ATyCon (classTyCon clas) : gen_dm_ids ) }
=======
               ; return clas }

         ; return (classTyCon clas) }
>>>>>>> d2a2d5eb
  where
    tc_fundep (tvs1, tvs2) = do { tvs1' <- mapM tcFdTyVar tvs1
                                ; tvs2' <- mapM tcFdTyVar tvs2
                                ; return (tvs1', tvs2') }

tcFdTyVar :: Located Name -> TcM TcTyVar
-- Look up a type/kind variable in a functional dependency
-- or injectivity annotation.  In the case of kind variables,
-- the environment contains a binding of the kind var to a
-- a SigTv unification variables, which has now fixed.
-- So we must zonk to get the real thing.  Ugh!
tcFdTyVar (L _ name)
  = do { tv <- tcLookupTyVar name
       ; ty <- zonkTyVarOcc emptyZonkEnv tv
       ; case getTyVar_maybe ty of
           Just tv' -> return tv'
           Nothing  -> pprPanic "tcFdTyVar" (ppr name $$ ppr tv $$ ppr ty) }

tcFamDecl1 :: Maybe Class -> FamilyDecl Name -> TcM TyCon
tcFamDecl1 parent
            (FamilyDecl { fdInfo = OpenTypeFamily, fdLName = L _ tc_name
                        , fdTyVars = tvs, fdResultSig = L _ sig
                        , fdInjectivityAnn = inj })
  = tcTyClTyVars tc_name tvs $ \ tvs' kind -> do
  { traceTc "open type family:" (ppr tc_name)
  ; checkFamFlag tc_name
  ; inj' <- tcInjectivity tvs' inj
  ; let tycon = buildFamilyTyCon tc_name tvs' (resultVariableName sig)
                                 OpenSynFamilyTyCon kind parent inj'
  ; return tycon }

tcFamDecl1 parent
            (FamilyDecl { fdInfo = ClosedTypeFamily mb_eqns
                        , fdLName = L _ tc_name, fdTyVars = tvs
                        , fdResultSig = L _ sig, fdInjectivityAnn = inj })
-- Closed type families are a little tricky, because they contain the definition
-- of both the type family and the equations for a CoAxiom.
  = do { traceTc "Closed type family:" (ppr tc_name)
         -- the variables in the header scope only over the injectivity
         -- declaration but this is not involved here
       ; (tvs', inj', kind) <- tcTyClTyVars tc_name tvs $ \ tvs' kind ->
                               do { inj' <- tcInjectivity tvs' inj
                                  ; return (tvs', inj', kind) }

       ; checkFamFlag tc_name -- make sure we have -XTypeFamilies

         -- If Nothing, this is an abstract family in a hs-boot file;
         -- but eqns might be empty in the Just case as well
       ; case mb_eqns of
           Nothing   -> return $
                        buildFamilyTyCon tc_name tvs' (resultVariableName sig)
                                 AbstractClosedSynFamilyTyCon kind parent inj'
           Just eqns -> do {

         -- Process the equations, creating CoAxBranches
       ; tc_kind <- kcLookupKind tc_name
       ; let fam_tc_shape = (tc_name, length (hsQTvBndrs tvs), tc_kind)

       ; branches <- mapM (tcTyFamInstEqn fam_tc_shape Nothing) eqns
         -- Do not attempt to drop equations dominated by earlier
         -- ones here; in the case of mutual recursion with a data
         -- type, we get a knot-tying failure.  Instead we check
         -- for this afterwards, in TcValidity.checkValidCoAxiom
         -- Example: tc265

         -- Create a CoAxiom, with the correct src location. It is Vitally
         -- Important that we do not pass the branches into
         -- newFamInstAxiomName. They have types that have been zonked inside
         -- the knot and we will die if we look at them. This is OK here
         -- because there will only be one axiom, so we don't need to
         -- differentiate names.
         -- See [Zonking inside the knot] in TcHsType
       ; loc <- getSrcSpanM
       ; co_ax_name <- newFamInstAxiomName loc tc_name []

       ; let mb_co_ax
              | null eqns = Nothing   -- mkBranchedCoAxiom fails on empty list
              | otherwise = Just (mkBranchedCoAxiom co_ax_name fam_tc branches)

             fam_tc = buildFamilyTyCon tc_name tvs' (resultVariableName sig)
                      (ClosedSynFamilyTyCon mb_co_ax) kind parent inj'

       ; return fam_tc } }

-- We check for instance validity later, when doing validity checking for
-- the tycon. Exception: checking equations overlap done by dropDominatedAxioms

tcFamDecl1 parent
           (FamilyDecl { fdInfo = DataFamily
                       , fdLName = L _ tc_name, fdTyVars = tvs
                       , fdResultSig = L _ sig })
  = tcTyClTyVars tc_name tvs $ \ tvs' kind -> do
  { traceTc "data family:" (ppr tc_name)
  ; checkFamFlag tc_name
  ; extra_tvs <- tcDataKindSig kind
  ; tc_rep_name <- newTyConRepName tc_name
  ; let final_tvs = tvs' ++ extra_tvs    -- we may not need these
        tycon = buildFamilyTyCon tc_name final_tvs
                                 (resultVariableName sig)
                                 (DataFamilyTyCon tc_rep_name)
                                 liftedTypeKind -- RHS kind
                                 parent
                                 NotInjective
  ; return tycon }

-- | Maybe return a list of Bools that say whether a type family was declared
-- injective in the corresponding type arguments. Length of the list is equal to
-- the number of arguments (including implicit kind arguments). True on position
-- N means that a function is injective in its Nth argument. False means it is
-- not.
tcInjectivity :: [TyVar] -> Maybe (LInjectivityAnn Name)
              -> TcM Injectivity
tcInjectivity _ Nothing
  = return NotInjective

  -- User provided an injectivity annotation, so for each tyvar argument we
  -- check whether a type family was declared injective in that argument. We
  -- return a list of Bools, where True means that corresponding type variable
  -- was mentioned in lInjNames (type family is injective in that argument) and
  -- False means that it was not mentioned in lInjNames (type family is not
  -- injective in that type variable). We also extend injectivity information to
  -- kind variables, so if a user declares:
  --
  --   type family F (a :: k1) (b :: k2) = (r :: k3) | r -> a
  --
  -- then we mark both `a` and `k1` as injective.
  -- NB: the return kind is considered to be *input* argument to a type family.
  -- Since injectivity allows to infer input arguments from the result in theory
  -- we should always mark the result kind variable (`k3` in this example) as
  -- injective.  The reason is that result type has always an assigned kind and
  -- therefore we can always infer the result kind if we know the result type.
  -- But this does not seem to be useful in any way so we don't do it.  (Another
  -- reason is that the implementation would not be straightforward.)
tcInjectivity tvs (Just (L loc (InjectivityAnn _ lInjNames)))
  = setSrcSpan loc $
    do { inj_tvs <- mapM tcFdTyVar lInjNames
       ; let inj_ktvs = closeOverKinds (mkVarSet inj_tvs)
       ; let inj_bools = map (`elemVarSet` inj_ktvs) tvs
       ; traceTc "tcInjectivity" (vcat [ ppr tvs, ppr lInjNames, ppr inj_tvs
                                       , ppr inj_ktvs, ppr inj_bools ])
       ; return $ Injective inj_bools }

tcTySynRhs :: RecTyInfo
           -> Name
           -> [TyVar] -> Kind
           -> LHsType Name -> TcM TyCon
tcTySynRhs rec_info tc_name tvs kind hs_ty
  = do { env <- getLclEnv
       ; traceTc "tc-syn" (ppr tc_name $$ ppr (tcl_env env))
       ; rhs_ty <- tcCheckLHsType hs_ty kind
       ; rhs_ty <- zonkTcTypeToType emptyZonkEnv rhs_ty
       ; let roles = rti_roles rec_info tc_name
             tycon = buildSynonymTyCon tc_name tvs roles rhs_ty kind
       ; return tycon }

tcDataDefn :: RecTyInfo -> Name
           -> [TyVar] -> Kind
           -> HsDataDefn Name -> TcM TyCon
  -- NB: not used for newtype/data instances (whether associated or not)
tcDataDefn rec_info          -- Knot-tied; don't look at this eagerly
           tc_name tvs kind
           (HsDataDefn { dd_ND = new_or_data, dd_cType = cType
                       , dd_ctxt = ctxt, dd_kindSig = mb_ksig
                       , dd_cons = cons' })
 = let cons = cons' -- AZ List monad coming
   in do { extra_tvs <- tcDataKindSig kind
       ; let final_tvs  = tvs ++ extra_tvs
             roles      = rti_roles rec_info tc_name
             is_prom    = rti_promotable rec_info  -- Knot-tied
       ; stupid_tc_theta <- tcHsContext ctxt
       ; stupid_theta    <- zonkTcTypeToTypes emptyZonkEnv stupid_tc_theta
       ; kind_signatures <- xoptM Opt_KindSignatures
       ; is_boot         <- tcIsHsBootOrSig -- Are we compiling an hs-boot file?

             -- Check that we don't use kind signatures without Glasgow extensions
       ; case mb_ksig of
           Nothing   -> return ()
           Just hs_k -> do { checkTc (kind_signatures) (badSigTyDecl tc_name)
                           ; tc_kind <- tcLHsKind hs_k
                           ; checkKind kind tc_kind
                           ; return () }

       ; gadt_syntax <- dataDeclChecks tc_name new_or_data stupid_theta cons

       ; tycon <- fixM $ \ tycon -> do
             { let res_ty = mkTyConApp tycon (mkTyVarTys final_tvs)
             ; data_cons <- tcConDecls new_or_data is_prom tycon (final_tvs, res_ty) cons
             ; tc_rhs    <- mk_tc_rhs is_boot tycon data_cons
             ; tc_rep_nm <- newTyConRepName tc_name
             ; return (buildAlgTyCon tc_name final_tvs roles (fmap unLoc cType)
                                     stupid_theta tc_rhs
                                     (rti_is_rec rec_info tc_name)
                                     is_prom
                                     gadt_syntax
                                     (VanillaAlgTyCon tc_rep_nm)) }
       ; return tycon }
  where
    mk_tc_rhs is_boot tycon data_cons
      | null data_cons, is_boot         -- In a hs-boot file, empty cons means
      = return totallyAbstractTyConRhs  -- "don't know"; hence totally Abstract
      | otherwise
      = case new_or_data of
          DataType -> return (mkDataTyConRhs data_cons)
          NewType  -> ASSERT( not (null data_cons) )
                      mkNewTyConRhs tc_name tycon (head data_cons)

{-
************************************************************************
*                                                                      *
               Typechecking associated types (in class decls)
               (including the associated-type defaults)
*                                                                      *
************************************************************************

Note [Associated type defaults]
~~~~~~~~~~~~~~~~~~~~~~~~~~~~~~~

The following is an example of associated type defaults:
             class C a where
               data D a

               type F a b :: *
               type F a b = [a]        -- Default

Note that we can get default definitions only for type families, not data
families.
-}

tcClassATs :: Name                  -- The class name (not knot-tied)
           -> Class                 -- The class parent of this associated type
           -> [LFamilyDecl Name]    -- Associated types.
           -> [LTyFamDefltEqn Name] -- Associated type defaults.
           -> TcM [ClassATItem]
tcClassATs class_name cls ats at_defs
  = do {  -- Complain about associated type defaults for non associated-types
         sequence_ [ failWithTc (badATErr class_name n)
                   | n <- map at_def_tycon at_defs
                   , not (n `elemNameSet` at_names) ]
       ; mapM tc_at ats }
  where
    at_def_tycon :: LTyFamDefltEqn Name -> Name
    at_def_tycon (L _ eqn) = unLoc (tfe_tycon eqn)

    at_fam_name :: LFamilyDecl Name -> Name
    at_fam_name (L _ decl) = unLoc (fdLName decl)

    at_names = mkNameSet (map at_fam_name ats)

    at_defs_map :: NameEnv [LTyFamDefltEqn Name]
    -- Maps an AT in 'ats' to a list of all its default defs in 'at_defs'
    at_defs_map = foldr (\at_def nenv -> extendNameEnv_C (++) nenv
                                          (at_def_tycon at_def) [at_def])
                        emptyNameEnv at_defs

    tc_at at = do { fam_tc <- addLocM (tcFamDecl1 (Just cls)) at
                  ; let at_defs = lookupNameEnv at_defs_map (at_fam_name at)
                                  `orElse` []
                  ; atd <- tcDefaultAssocDecl fam_tc at_defs
                  ; return (ATI fam_tc atd) }

-------------------------
tcDefaultAssocDecl :: TyCon                         -- ^ Family TyCon
                   -> [LTyFamDefltEqn Name]         -- ^ Defaults
                   -> TcM (Maybe (Type, SrcSpan))   -- ^ Type checked RHS
tcDefaultAssocDecl _ []
  = return Nothing  -- No default declaration

tcDefaultAssocDecl _ (d1:_:_)
  = failWithTc (ptext (sLit "More than one default declaration for")
                <+> ppr (tfe_tycon (unLoc d1)))

tcDefaultAssocDecl fam_tc [L loc (TyFamEqn { tfe_tycon = L _ tc_name
                                           , tfe_pats = hs_tvs
                                           , tfe_rhs = rhs })]
  = setSrcSpan loc $
    tcAddFamInstCtxt (ptext (sLit "default type instance")) tc_name $
    tcTyClTyVars tc_name hs_tvs $ \ tvs rhs_kind ->
    do { traceTc "tcDefaultAssocDecl" (ppr tc_name)
       ; checkTc (isTypeFamilyTyCon fam_tc) (wrongKindOfFamily fam_tc)
       ; let (fam_name, fam_pat_arity, _) = famTyConShape fam_tc
       ; ASSERT( fam_name == tc_name )
         checkTc (length (hsQTvBndrs hs_tvs) == fam_pat_arity)
                 (wrongNumberOfParmsErr fam_pat_arity)
       ; rhs_ty <- tcCheckLHsType rhs rhs_kind
       ; rhs_ty <- zonkTcTypeToType emptyZonkEnv rhs_ty
       ; let fam_tc_tvs = tyConTyVars fam_tc
             subst = zipTopTvSubst tvs (mkTyVarTys fam_tc_tvs)
       ; return ( ASSERT( equalLength fam_tc_tvs tvs )
                  Just (substTy subst rhs_ty, loc) ) }
    -- We check for well-formedness and validity later, in checkValidClass

-------------------------
kcTyFamInstEqn :: FamTyConShape -> LTyFamInstEqn Name -> TcM ()
kcTyFamInstEqn fam_tc_shape
    (L loc (TyFamEqn { tfe_pats = pats, tfe_rhs = hs_ty }))
  = setSrcSpan loc $
    discardResult $
    tc_fam_ty_pats fam_tc_shape Nothing -- not an associated type
                   pats (discardResult . (tcCheckLHsType hs_ty))

tcTyFamInstEqn :: FamTyConShape -> Maybe ClsInfo -> LTyFamInstEqn Name -> TcM CoAxBranch
-- Needs to be here, not in TcInstDcls, because closed families
-- (typechecked here) have TyFamInstEqns
tcTyFamInstEqn fam_tc_shape@(fam_tc_name,_,_) mb_clsinfo
    (L loc (TyFamEqn { tfe_tycon = L _ eqn_tc_name
                     , tfe_pats = pats
                     , tfe_rhs = hs_ty }))
  = setSrcSpan loc $
    tcFamTyPats fam_tc_shape mb_clsinfo pats (discardResult . (tcCheckLHsType hs_ty)) $
       \tvs' pats' res_kind ->
    do { checkTc (fam_tc_name == eqn_tc_name)
                 (wrongTyFamName fam_tc_name eqn_tc_name)
       ; rhs_ty <- tcCheckLHsType hs_ty res_kind
       ; rhs_ty <- zonkTcTypeToType emptyZonkEnv rhs_ty
       ; traceTc "tcTyFamInstEqn" (ppr fam_tc_name <+> ppr tvs')
          -- don't print out the pats here, as they might be zonked inside the knot
       ; return (mkCoAxBranch tvs' pats' rhs_ty loc) }

kcDataDefn :: HsDataDefn Name -> TcKind -> TcM ()
-- Used for 'data instance' only
-- Ordinary 'data' is handled by kcTyClDec
kcDataDefn (HsDataDefn { dd_ctxt = ctxt, dd_cons = cons, dd_kindSig = mb_kind }) res_k
  = do  { _ <- tcHsContext ctxt
        ; checkNoErrs $ mapM_ (wrapLocM kcConDecl) cons
          -- See Note [Failing early in kcDataDefn]
        ; kcResultKind mb_kind res_k }

------------------
kcResultKind :: Maybe (LHsKind Name) -> Kind -> TcM ()
kcResultKind Nothing res_k
  = checkKind res_k liftedTypeKind
      --             type family F a
      -- defaults to type family F a :: *
kcResultKind (Just k) res_k
  = do { k' <- tcLHsKind k
       ; checkKind  k' res_k }

{-
Kind check type patterns and kind annotate the embedded type variables.
     type instance F [a] = rhs

 * Here we check that a type instance matches its kind signature, but we do
   not check whether there is a pattern for each type index; the latter
   check is only required for type synonym instances.

Note [tc_fam_ty_pats vs tcFamTyPats]
~~~~~~~~~~~~~~~~~~~~~~~~~~~~~~~~~~~~
tc_fam_ty_pats does the type checking of the patterns, but it doesn't
zonk or generate any desugaring. It is used when kind-checking closed
type families.

tcFamTyPats type checks the patterns, zonks, and then calls thing_inside
to generate a desugaring. It is used during type-checking (not kind-checking).

Note [Type-checking type patterns]
~~~~~~~~~~~~~~~~~~~~~~~~~~~~~~~~~~
When typechecking the patterns of a family instance declaration, we can't
rely on using the family TyCon, because this is sometimes called
from within a type-checking knot. (Specifically for closed type families.)
The type FamTyConShape gives just enough information to do the job.

The "arity" field of FamTyConShape is the *visible* arity of the family
type constructor, i.e. what the users sees and writes, not including kind
arguments.

See also Note [tc_fam_ty_pats vs tcFamTyPats]

Note [Failing early in kcDataDefn]
~~~~~~~~~~~~~~~~~~~~~~~~~~~~~~~~~~
We need to use checkNoErrs when calling kcConDecl. This is because kcConDecl
calls tcConDecl, which checks that the return type of a GADT-like constructor
is actually an instance of the type head. Without the checkNoErrs, potentially
two bad things could happen:

 1) Duplicate error messages, because tcConDecl will be called again during
    *type* checking (as opposed to kind checking)
 2) If we just keep blindly forging forward after both kind checking and type
    checking, we can get a panic in rejigConRes. See Trac #8368.
-}

-----------------
type FamTyConShape = (Name, Arity, Kind) -- See Note [Type-checking type patterns]

famTyConShape :: TyCon -> FamTyConShape
famTyConShape fam_tc
  = ( tyConName fam_tc
    , length (filterOut isKindVar (tyConTyVars fam_tc))
    , tyConKind fam_tc )

tc_fam_ty_pats :: FamTyConShape
               -> Maybe ClsInfo
               -> HsTyPats Name       -- Patterns
               -> (TcKind -> TcM ())  -- Kind checker for RHS
                                      -- result is ignored
               -> TcM ([Kind], [Type], Kind)
-- Check the type patterns of a type or data family instance
--     type instance F <pat1> <pat2> = <type>
-- The 'tyvars' are the free type variables of pats
--
-- NB: The family instance declaration may be an associated one,
-- nested inside an instance decl, thus
--        instance C [a] where
--          type F [a] = ...
-- In that case, the type variable 'a' will *already be in scope*
-- (and, if C is poly-kinded, so will its kind parameter).

tc_fam_ty_pats (name, arity, kind) mb_clsinfo
               (HsIB { hsib_body = arg_pats, hsib_kvs = kvars
                     , hsib_tvs = tvars })
               kind_checker
  = do { let (fam_kvs, fam_body) = splitForAllTys kind

         -- The splitKindFunTysN below will panic
         -- if there are too many patterns. So, we do a validity check here.
       ; checkTc (length arg_pats == arity) $
         wrongNumberOfParmsErr arity

         -- Instantiate with meta kind vars (or instance kinds)
       ; fam_arg_kinds <- case mb_clsinfo of
           Nothing            -> mapM (const newMetaKindVar) fam_kvs
           Just (_, mini_env) -> mapM mk_arg_kind fam_kvs
             where
               mk_arg_kind kv
                 | Just kind <- lookupVarEnv mini_env kv
                 = return kind
                 | otherwise
                 = newMetaKindVar

       ; loc <- getSrcSpanM
       ; let (arg_kinds, res_kind)
                 = splitKindFunTysN (length arg_pats) $
                   substKiWith fam_kvs fam_arg_kinds fam_body
             -- Treat (anonymous) wild cards as type variables without a name.
             -- See Note [Wild cards in family instances]
             wcs = concatMap collectAnonWildCards arg_pats
             anon_tvs = [L loc (UserTyVar (L loc wc))
                        | wc <- wcs
                        , let loc = nameSrcSpan wc ]
             hs_tvs = HsQTvs { hsq_kvs = kvars
                             , hsq_tvs = anon_tvs ++ userHsTyVarBndrs loc tvars }

         -- Kind-check and quantify
         -- See Note [Quantifying over family patterns]
       ; typats <- tcHsQTyVars hs_tvs $ \ _ ->
                   do { kind_checker res_kind
                      ; tcHsArgTys (quotes (ppr name)) arg_pats arg_kinds }

       ; return (fam_arg_kinds, typats, res_kind) }

-- See Note [tc_fam_ty_pats vs tcFamTyPats]
tcFamTyPats :: FamTyConShape
            -> Maybe ClsInfo
            -> HsTyPats Name         -- patterns
            -> (TcKind -> TcM ())    -- kind-checker for RHS
            -> ([TKVar]              -- Kind and type variables
                -> [TcType]          -- Kind and type arguments
                -> Kind -> TcM a)
            -> TcM a
tcFamTyPats fam_shape@(name,_,_) mb_clsinfo pats kind_checker thing_inside
  = do { (fam_arg_kinds, typats, res_kind)
            <- tc_fam_ty_pats fam_shape mb_clsinfo pats kind_checker
       ; let all_args = fam_arg_kinds ++ typats

            -- Find free variables (after zonking) and turn
            -- them into skolems, so that we don't subsequently
            -- replace a meta kind var with AnyK
            -- Very like kindGeneralize
       ; qtkvs <- quantifyTyVars emptyVarSet (tyVarsOfTypes all_args)

            -- Zonk the patterns etc into the Type world
       ; (ze, qtkvs') <- zonkTyBndrsX emptyZonkEnv qtkvs
       ; all_args'    <- zonkTcTypeToTypes ze all_args
       ; res_kind'    <- zonkTcTypeToType  ze res_kind

       ; traceTc "tcFamTyPats" (ppr name)
            -- don't print out too much, as we might be in the knot
       ; tcExtendTyVarEnv qtkvs' $
         thing_inside qtkvs' all_args' res_kind' }

{-
Note [Quantifying over family patterns]
~~~~~~~~~~~~~~~~~~~~~~~~~~~~~~~~~~~~~~~
We need to quantify over two different lots of kind variables:

First, the ones that come from the kinds of the tyvar args of
tcTyVarBndrsKindGen, as usual
  data family Dist a

  -- Proxy :: forall k. k -> *
  data instance Dist (Proxy a) = DP
  -- Generates  data DistProxy = DP
  --            ax8 k (a::k) :: Dist * (Proxy k a) ~ DistProxy k a
  -- The 'k' comes from the tcTyVarBndrsKindGen (a::k)

Second, the ones that come from the kind argument of the type family
which we pick up using the (tyVarsOfTypes typats) in the result of
the thing_inside of tcHsTyvarBndrsGen.
  -- Any :: forall k. k
  data instance Dist Any = DA
  -- Generates  data DistAny k = DA
  --            ax7 k :: Dist k (Any k) ~ DistAny k
  -- The 'k' comes from kindGeneralizeKinds (Any k)

Note [Quantified kind variables of a family pattern]
~~~~~~~~~~~~~~~~~~~~~~~~~~~~~~~~~~~~~~~~~~~~~~~~~~~~
Consider   type family KindFam (p :: k1) (q :: k1)
           data T :: Maybe k1 -> k2 -> *
           type instance KindFam (a :: Maybe k) b = T a b -> Int
The HsBSig for the family patterns will be ([k], [a])

Then in the family instance we want to
  * Bring into scope [ "k" -> k:BOX, "a" -> a:k ]
  * Kind-check the RHS
  * Quantify the type instance over k and k', as well as a,b, thus
       type instance [k, k', a:Maybe k, b:k']
                     KindFam (Maybe k) k' a b = T k k' a b -> Int

Notice that in the third step we quantify over all the visibly-mentioned
type variables (a,b), but also over the implicitly mentioned kind variables
(k, k').  In this case one is bound explicitly but often there will be
none. The role of the kind signature (a :: Maybe k) is to add a constraint
that 'a' must have that kind, and to bring 'k' into scope.


Note [Wild cards in family instances]
~~~~~~~~~~~~~~~~~~~~~~~~~~~~~~~~~~~~~

Wild cards can be used in type/data family instance declarations to indicate
that the name of a type variable doesn't matter. Each wild card will be
replaced with a new unique type variable. For instance:

    type family F a b :: *
    type instance F Int _ = Int

is the same as

    type family F a b :: *
    type instance F Int b = Int

This is implemented as follows: during renaming anonymous wild cards are given
freshly generated names. These names are collected after renaming
(rnFamInstDecl) and used to make new type variables during type checking
(tc_fam_ty_pats). One should not confuse these wild cards with the ones from
partial type signatures. The latter generate fresh meta-variables whereas the
former generate fresh skolems.

Named and extra-constraints wild cards are not supported in type/data family
instance declarations.

Relevant tickets: #3699 and #10586.

************************************************************************
*                                                                      *
               Data types
*                                                                      *
************************************************************************
-}

dataDeclChecks :: Name -> NewOrData -> ThetaType -> [LConDecl Name] -> TcM Bool
dataDeclChecks tc_name new_or_data stupid_theta cons
  = do {   -- Check that we don't use GADT syntax in H98 world
         gadtSyntax_ok <- xoptM Opt_GADTSyntax
       ; let gadt_syntax = consUseGadtSyntax cons
       ; checkTc (gadtSyntax_ok || not gadt_syntax) (badGadtDecl tc_name)

           -- Check that the stupid theta is empty for a GADT-style declaration
       ; checkTc (null stupid_theta || not gadt_syntax) (badStupidTheta tc_name)

         -- Check that a newtype has exactly one constructor
         -- Do this before checking for empty data decls, so that
         -- we don't suggest -XEmptyDataDecls for newtypes
       ; checkTc (new_or_data == DataType || isSingleton cons)
                (newtypeConError tc_name (length cons))

                -- Check that there's at least one condecl,
         -- or else we're reading an hs-boot file, or -XEmptyDataDecls
       ; empty_data_decls <- xoptM Opt_EmptyDataDecls
       ; is_boot <- tcIsHsBootOrSig  -- Are we compiling an hs-boot file?
       ; checkTc (not (null cons) || empty_data_decls || is_boot)
                 (emptyConDeclsErr tc_name)
       ; return gadt_syntax }


-----------------------------------
consUseGadtSyntax :: [LConDecl a] -> Bool
consUseGadtSyntax (L _ (ConDecl { con_res = ResTyGADT _ _ }) : _) = True
consUseGadtSyntax _                                               = False
                 -- All constructors have same shape

-----------------------------------
tcConDecls :: NewOrData -> Bool -> TyCon -> ([TyVar], Type)
           -> [LConDecl Name] -> TcM [DataCon]
tcConDecls new_or_data is_prom rep_tycon (tmpl_tvs, res_tmpl)
  = concatMapM $ addLocM $
    tcConDecl new_or_data is_prom rep_tycon tmpl_tvs res_tmpl

tcConDecl :: NewOrData
          -> Bool              -- TyCon is promotable?  Knot-tied!
          -> TyCon             -- Representation tycon. Knot-tied!
          -> [TyVar] -> Type   -- Return type template (with its template tyvars)
                               --    (tvs, T tys), where T is the family TyCon
          -> ConDecl Name
          -> TcM [DataCon]

tcConDecl new_or_data is_prom rep_tycon tmpl_tvs res_tmpl
          (ConDecl { con_names = names
                   , con_qvars = hs_tvs, con_cxt = hs_ctxt
                   , con_details = hs_details, con_res = hs_res_ty })
  = addErrCtxt (dataConCtxtName names) $
    do { traceTc "tcConDecl 1" (ppr names)
       ; (ctxt, arg_tys, res_ty, field_lbls, stricts)
           <- tcHsQTyVars hs_tvs $ \ _ ->
              do { traceTc "tcConDecl" (ppr names <+> text "tvs:" <+> ppr hs_tvs)
                 ; ctxt <- tcHsContext hs_ctxt
                 ; btys <- tcConArgs new_or_data hs_details
                 ; res_ty  <- tcConRes hs_res_ty
                 ; field_lbls <- lookupConstructorFields (unLoc $ head names)
                 ; let (arg_tys, stricts) = unzip btys
                 ; return (ctxt, arg_tys, res_ty, field_lbls, stricts)
                 }

             -- Generalise the kind variables (returning quantified TcKindVars)
             -- and quantify the type variables (substituting their kinds)
             -- REMEMBER: 'tkvs' are:
             --    ResTyH98:  the *existential* type variables only
             --    ResTyGADT: *all* the quantified type variables
             -- c.f. the comment on con_qvars in HsDecls
       ; tkvs <- case res_ty of
                   ResTyH98           -> quantifyTyVars (mkVarSet tmpl_tvs)
                                                 (tyVarsOfTypes (ctxt++arg_tys))
                   ResTyGADT _ res_ty -> quantifyTyVars emptyVarSet
                                          (tyVarsOfTypes (res_ty:ctxt++arg_tys))

             -- Zonk to Types
       ; (ze, qtkvs) <- zonkTyBndrsX emptyZonkEnv tkvs
       ; arg_tys <- zonkTcTypeToTypes ze arg_tys
       ; ctxt    <- zonkTcTypeToTypes ze ctxt
       ; res_ty  <- case res_ty of
                      ResTyH98        -> return ResTyH98
                      ResTyGADT ls ty -> ResTyGADT ls <$> zonkTcTypeToType ze ty

       ; let (univ_tvs, ex_tvs, eq_preds, res_ty') = rejigConRes tmpl_tvs res_tmpl qtkvs res_ty
             -- NB: this is a /lazy/ binding, so we pass four thunks to buildDataCon
             --     without yet forcing the guards in rejigConRes
             -- See Note [Checking GADT return types]

       ; fam_envs <- tcGetFamInstEnvs

       -- Can't print univ_tvs, arg_tys etc, because we are inside the knot here
       ; traceTc "tcConDecl 2" (ppr names $$ ppr field_lbls)
       ; let
           buildOneDataCon (L _ name) = do
             { is_infix <- tcConIsInfix name hs_details res_ty
             ; rep_nm   <- newTyConRepName name

             ; buildDataCon fam_envs name is_infix
                            (if is_prom then Promoted rep_nm else NotPromoted)
                                -- Must be lazy in is_prom because it is knot-tied
                            stricts Nothing field_lbls
                            univ_tvs ex_tvs eq_preds ctxt arg_tys
                            res_ty' rep_tycon
                  -- NB:  we put data_tc, the type constructor gotten from the
                  --      constructor type signature into the data constructor;
                  --      that way checkValidDataCon can complain if it's wrong.
             }
       ; traceTc "tcConDecl 2" (ppr names)
       ; mapM buildOneDataCon names
       }


tcConIsInfix :: Name
             -> HsConDetails (LHsType Name) (Located [LConDeclField Name])
             -> ResType Type
             -> TcM Bool
tcConIsInfix _   details ResTyH98
  = case details of
           InfixCon {}  -> return True
           _            -> return False
tcConIsInfix con details (ResTyGADT _ _)
  = case details of
           InfixCon {}  -> return True
           RecCon {}    -> return False
           PrefixCon arg_tys           -- See Note [Infix GADT cons]
               | isSymOcc (getOccName con)
               , [_ty1,_ty2] <- arg_tys
                  -> do { fix_env <- getFixityEnv
                        ; return (con `elemNameEnv` fix_env) }
               | otherwise -> return False



tcConArgs :: NewOrData -> HsConDeclDetails Name
          -> TcM [(TcType, HsSrcBang)]
tcConArgs new_or_data (PrefixCon btys)
  = mapM (tcConArg new_or_data) btys
tcConArgs new_or_data (InfixCon bty1 bty2)
  = do { bty1' <- tcConArg new_or_data bty1
       ; bty2' <- tcConArg new_or_data bty2
       ; return [bty1', bty2'] }
tcConArgs new_or_data (RecCon fields)
  = mapM (tcConArg new_or_data) btys
  where
    -- We need a one-to-one mapping from field_names to btys
    combined = map (\(L _ f) -> (cd_fld_names f,cd_fld_type f)) (unLoc fields)
    explode (ns,ty) = zip ns (repeat ty)
    exploded = concatMap explode combined
    (_,btys) = unzip exploded


tcConArg :: NewOrData -> LHsType Name -> TcM (TcType, HsSrcBang)
tcConArg new_or_data bty
  = do  { traceTc "tcConArg 1" (ppr bty)
        ; arg_ty <- tcHsConArgType new_or_data bty
        ; traceTc "tcConArg 2" (ppr bty)
        ; return (arg_ty, getBangStrictness bty) }

tcConRes :: ResType (LHsType Name) -> TcM (ResType Type)
tcConRes ResTyH98           = return ResTyH98
tcConRes (ResTyGADT ls res_ty) = do { res_ty' <- tcHsLiftedType res_ty
                                    ; return (ResTyGADT ls res_ty') }

{-
Note [Infix GADT constructors]
~~~~~~~~~~~~~~~~~~~~~~~~~~~~~~
We do not currently have syntax to declare an infix constructor in GADT syntax,
but it makes a (small) difference to the Show instance.  So as a slightly
ad-hoc solution, we regard a GADT data constructor as infix if
  a) it is an operator symbol
  b) it has two arguments
  c) there is a fixity declaration for it
For example:
   infix 6 (:--:)
   data T a where
     (:--:) :: t1 -> t2 -> T Int


Note [Checking GADT return types]
~~~~~~~~~~~~~~~~~~~~~~~~~~~~~~~~~
There is a delicacy around checking the return types of a datacon. The
central problem is dealing with a declaration like

  data T a where
    MkT :: T a -> Q a

Note that the return type of MkT is totally bogus. When creating the T
tycon, we also need to create the MkT datacon, which must have a "rejigged"
return type. That is, the MkT datacon's type must be transformed to have
a uniform return type with explicit coercions for GADT-like type parameters.
This rejigging is what rejigConRes does. The problem is, though, that checking
that the return type is appropriate is much easier when done over *Type*,
not *HsType*, and doing a call to tcMatchTy will loop because T isn't fully
defined yet.

So, we want to make rejigConRes lazy and then check the validity of
the return type in checkValidDataCon.  To do this we /always/ return a
4-tuple from rejigConRes (so that we can extract ret_ty from it, which
checkValidDataCon needs), but the first three fields may be bogus if
the return type isn't valid (the last equation for rejigConRes).

This is better than an earlier solution which reduced the number of
errors reported in one pass.  See Trac #7175, and #10836.
-}

-- Example
--   data instance T (b,c) where
--      TI :: forall e. e -> T (e,e)
--
-- The representation tycon looks like this:
--   data :R7T b c where
--      TI :: forall b1 c1. (b1 ~ c1) => b1 -> :R7T b1 c1
-- In this case orig_res_ty = T (e,e)

rejigConRes :: [TyVar] -> Type  -- Template for result type; e.g.
                                -- data instance T [a] b c = ...
                                --      gives template ([a,b,c], T [a] b c)
             -> [TyVar]         -- where MkT :: forall x y z. ...
             -> ResType Type
             -> ([TyVar],               -- Universal
                 [TyVar],               -- Existential (distinct OccNames from univs)
                 [(TyVar,Type)],        -- Equality predicates
                 Type)          -- Typechecked return type
        -- We don't check that the TyCon given in the ResTy is
        -- the same as the parent tycon, because checkValidDataCon will do it

rejigConRes tmpl_tvs res_ty dc_tvs ResTyH98
  = (tmpl_tvs, dc_tvs, [], res_ty)
        -- In H98 syntax the dc_tvs are the existential ones
        --      data T a b c = forall d e. MkT ...
        -- The universals {a,b,c} are tc_tvs, and the existentials {d,e} are dc_tvs

rejigConRes tmpl_tvs res_tmpl dc_tvs (ResTyGADT _ res_ty)
        -- E.g.  data T [a] b c where
        --         MkT :: forall x y z. T [(x,y)] z z
        -- The {a,b,c} are the tmpl_tvs, and the {x,y,z} are the dc_tvs
        --     (NB: unlike the H98 case, the dc_tvs are not all existential)
        -- Then we generate
        --      Univ tyvars     Eq-spec
        --          a              a~(x,y)
        --          b              b~z
        --          z
        -- Existentials are the leftover type vars: [x,y]
        -- So we return ([a,b,z], [x,y], [a~(x,y),b~z], T [(x,y)] z z)
  | Just subst <- tcMatchTy (mkVarSet tmpl_tvs) res_tmpl res_ty
  , (univ_tvs, eq_spec) <- foldr (choose subst) ([], []) tmpl_tvs
  , let ex_tvs = dc_tvs `minusList` univ_tvs
  = (univ_tvs, ex_tvs, eq_spec, res_ty)

  | otherwise
        -- If the return type of the data constructor doesn't match the parent
        -- type constructor, or the arity is wrong, the tcMatchTy will fail
        --    e.g   data T a b where
        --            T1 :: Maybe a   -- Wrong tycon
        --            T2 :: T [a]     -- Wrong arity
        -- We are detect that later, in checkValidDataCon, but meanwhile
        -- we must do *something*, not just crash.  So we do something simple
        -- albeit bogus, relying on checkValidDataCon to check the
        --  bad-result-type error before seeing that the other fields look odd
        -- See Note [Checking GADT return types]
  = (tmpl_tvs, dc_tvs `minusList` tmpl_tvs, [], res_ty)
  where
    -- Figure out the univ_tvs etc
    -- Each univ_tv is either a dc_tv or a tmpl_tv
    choose subst tmpl (univs, eqs)
      | Just ty <- lookupTyVar subst tmpl
      = case tcGetTyVar_maybe ty of
          Just tv | not (tv `elem` univs)
            -> (tv:univs,   eqs)
          _other  -> (new_tmpl:univs, (new_tmpl,ty):eqs)
                     where  -- see Note [Substitution in template variables kinds]
                       new_tmpl = updateTyVarKind (substTy subst) tmpl
      | otherwise = pprPanic "tcResultType" (ppr res_ty)

{-
Note [Substitution in template variables kinds]
~~~~~~~~~~~~~~~~~~~~~~~~~~~~~~~~~~~~~~~~~~~~~~~

data List a = Nil | Cons a (List a)
data SList s as where
  SNil :: SList s Nil

We call tcResultType with
  tmpl_tvs = [(k :: BOX), (s :: k -> *), (as :: List k)]
  res_tmpl = SList k s as
  res_ty = ResTyGADT (SList k1 (s1 :: k1 -> *) (Nil k1))

We get subst:
  k -> k1
  s -> s1
  as -> Nil k1

Now we want to find out the universal variables and the equivalences
between some of them and types (GADT).

In this example, k and s are mapped to exactly variables which are not
already present in the universal set, so we just add them without any
coercion.

But 'as' is mapped to 'Nil k1', so we add 'as' to the universal set,
and add the equivalence with 'Nil k1' in 'eqs'.

The problem is that with kind polymorphism, as's kind may now contain
kind variables, and we have to apply the template substitution to it,
which is why we create new_tmpl.

The template substitution only maps kind variables to kind variables,
since GADTs are not kind indexed.

************************************************************************
*                                                                      *
                Validity checking
*                                                                      *
************************************************************************

Validity checking is done once the mutually-recursive knot has been
tied, so we can look at things freely.
-}

checkClassCycleErrs :: Class -> TcM ()
checkClassCycleErrs cls = mapM_ recClsErr (calcClassCycles cls)

<<<<<<< HEAD
checkValidTyCl :: TyThing -> TcM TyThing
checkValidTyCl (ATyCon tc)
  = setSrcSpan (getSrcSpan tc) $
    addTyConCtxt tc $
    recoverM (do { traceTc "Aborted validity for tycon" (ppr tc)
                 ; return (ATyCon (makeTyConAbstract tc)) })
             (do { traceTc "Starting validity for tycon" (ppr tc)
                 ; checkValidTyCon tc
                 ; traceTc "Done validity for tycon" (ppr tc)
                 ; return (ATyCon tc) })
=======
checkValidTyCl :: TyCon -> TcM TyCon
checkValidTyCl tc
  = setSrcSpan (getSrcSpan tc) $
    addTyConCtxt tc $
    recoverM (do { traceTc "Aborted validity for tycon" (ppr tc)
                 ; return (makeTyConAbstract tc) })
             (do { traceTc "Starting validity for tycon" (ppr tc)
                 ; checkValidTyCon tc
                 ; traceTc "Done validity for tycon" (ppr tc)
                 ; return tc })
>>>>>>> d2a2d5eb
    -- We recover, which allows us to report multiple validity errors
    -- In the failure case we return a TyCon of the right kind, but
    -- with no interesting behaviour (makeTyConAbstract). Why?
    -- Suppose we have
    --    type T a = Fun
    -- where Fun is a type family of arity 1.  The RHS is invalid, but we
    -- want to go on checking validity of subsequent type declarations.
    -- So we replace T with an abstract TyCon which will do no harm.
    -- See indexed-types/should_fail/BadSock ande Trac #10896
<<<<<<< HEAD

checkValidTyCl thing
  = return thing
      -- AnId: Generic default methods are checked
      --       with their parent class
      -- ACoAxiom:  Axioms checked with their parent
      --            closed family tycon
=======
>>>>>>> d2a2d5eb

-------------------------
-- For data types declared with record syntax, we require
-- that each constructor that has a field 'f'
--      (a) has the same result type
--      (b) has the same type for 'f'
-- module alpha conversion of the quantified type variables
-- of the constructor.
--
-- Note that we allow existentials to match because the
-- fields can never meet. E.g
--      data T where
--        T1 { f1 :: b, f2 :: a, f3 ::Int } :: T
--        T2 { f1 :: c, f2 :: c, f3 ::Int } :: T
-- Here we do not complain about f1,f2 because they are existential

checkValidTyCon :: TyCon -> TcM ()
checkValidTyCon tc
  | isPrimTyCon tc   -- Happens when Haddock'ing GHC.Prim
  = return ()

  | Just cl <- tyConClass_maybe tc
  = checkValidClass cl

  | Just syn_rhs <- synTyConRhs_maybe tc
  = checkValidType syn_ctxt syn_rhs

  | Just fam_flav <- famTyConFlav_maybe tc
  = case fam_flav of
    { ClosedSynFamilyTyCon (Just ax) -> tcAddClosedTypeFamilyDeclCtxt tc $
                                        checkValidCoAxiom ax
    ; ClosedSynFamilyTyCon Nothing   -> return ()
    ; AbstractClosedSynFamilyTyCon ->
      do { hsBoot <- tcIsHsBootOrSig
         ; checkTc hsBoot $
           ptext (sLit "You may define an abstract closed type family") $$
           ptext (sLit "only in a .hs-boot file") }
    ; DataFamilyTyCon {}           -> return ()
    ; OpenSynFamilyTyCon           -> return ()
    ; BuiltInSynFamTyCon _         -> return () }

  | otherwise
  = do { -- Check the context on the data decl
         traceTc "cvtc1" (ppr tc)
       ; checkValidTheta (DataTyCtxt name) (tyConStupidTheta tc)

       ; traceTc "cvtc2" (ppr tc)

       ; dflags          <- getDynFlags
       ; existential_ok  <- xoptM Opt_ExistentialQuantification
       ; gadt_ok         <- xoptM Opt_GADTs
       ; let ex_ok = existential_ok || gadt_ok  -- Data cons can have existential context
       ; mapM_ (checkValidDataCon dflags ex_ok tc) data_cons

        -- Check that fields with the same name share a type
       ; mapM_ check_fields groups }

  where
    syn_ctxt  = TySynCtxt name
    name      = tyConName tc
    data_cons = tyConDataCons tc

    groups = equivClasses cmp_fld (concatMap get_fields data_cons)
    cmp_fld (f1,_) (f2,_) = flLabel f1 `compare` flLabel f2
    get_fields con = dataConFieldLabels con `zip` repeat con
        -- dataConFieldLabels may return the empty list, which is fine

    -- See Note [GADT record selectors] in MkId.hs
    -- We must check (a) that the named field has the same
    --                   type in each constructor
    --               (b) that those constructors have the same result type
    --
    -- However, the constructors may have differently named type variable
    -- and (worse) we don't know how the correspond to each other.  E.g.
    --     C1 :: forall a b. { f :: a, g :: b } -> T a b
    --     C2 :: forall d c. { f :: c, g :: c } -> T c d
    --
    -- So what we do is to ust Unify.tcMatchTys to compare the first candidate's
    -- result type against other candidates' types BOTH WAYS ROUND.
    -- If they magically agrees, take the substitution and
    -- apply them to the latter ones, and see if they match perfectly.
    check_fields ((label, con1) : other_fields)
        -- These fields all have the same name, but are from
        -- different constructors in the data type
        = recoverM (return ()) $ mapM_ checkOne other_fields
                -- Check that all the fields in the group have the same type
                -- NB: this check assumes that all the constructors of a given
                -- data type use the same type variables
        where
        (tvs1, _, _, res1) = dataConSig con1
        ts1 = mkVarSet tvs1
        fty1 = dataConFieldType con1 lbl
        lbl = flLabel label

        checkOne (_, con2)    -- Do it bothways to ensure they are structurally identical
            = do { checkFieldCompat lbl con1 con2 ts1 res1 res2 fty1 fty2
                 ; checkFieldCompat lbl con2 con1 ts2 res2 res1 fty2 fty1 }
            where
                (tvs2, _, _, res2) = dataConSig con2
                ts2 = mkVarSet tvs2
                fty2 = dataConFieldType con2 lbl
    check_fields [] = panic "checkValidTyCon/check_fields []"

checkFieldCompat :: FieldLabelString -> DataCon -> DataCon -> TyVarSet
                 -> Type -> Type -> Type -> Type -> TcM ()
checkFieldCompat fld con1 con2 tvs1 res1 res2 fty1 fty2
  = do  { checkTc (isJust mb_subst1) (resultTypeMisMatch fld con1 con2)
        ; checkTc (isJust mb_subst2) (fieldTypeMisMatch fld con1 con2) }
  where
    mb_subst1 = tcMatchTy tvs1 res1 res2
    mb_subst2 = tcMatchTyX tvs1 (expectJust "checkFieldCompat" mb_subst1) fty1 fty2

-------------------------------
checkValidDataCon :: DynFlags -> Bool -> TyCon -> DataCon -> TcM ()
checkValidDataCon dflags existential_ok tc con
  = setSrcSpan (srcLocSpan (getSrcLoc con))     $
    addErrCtxt (dataConCtxt con)                $
    do  { -- Check that the return type of the data constructor
          -- matches the type constructor; eg reject this:
          --   data T a where { MkT :: Bogus a }
          -- It's important to do this first:
          --  see Note [Checking GADT return types]
          --  and c.f. Note [Check role annotations in a second pass]
          let tc_tvs      = tyConTyVars tc
              res_ty_tmpl = mkFamilyTyConApp tc (mkTyVarTys tc_tvs)
              orig_res_ty = dataConOrigResTy con
        ; traceTc "checkValidDataCon" (vcat
              [ ppr con, ppr tc, ppr tc_tvs
              , ppr res_ty_tmpl <+> dcolon <+> ppr (typeKind res_ty_tmpl)
              , ppr orig_res_ty <+> dcolon <+> ppr (typeKind orig_res_ty)])

        ; checkTc (isJust (tcMatchTy (mkVarSet tc_tvs)
                                     res_ty_tmpl
                                     orig_res_ty))
                  (badDataConTyCon con res_ty_tmpl orig_res_ty)

          -- Check that the result type is a *monotype*
          --  e.g. reject this:   MkT :: T (forall a. a->a)
          -- Reason: it's really the argument of an equality constraint
        ; checkValidMonoType orig_res_ty

          -- Check all argument types for validity
        ; checkValidType ctxt (dataConUserType con)

          -- Extra checks for newtype data constructors
        ; when (isNewTyCon tc) (checkNewDataCon con)

          -- Check that UNPACK pragmas and bangs work out
          -- E.g.  reject   data T = MkT {-# UNPACK #-} Int     -- No "!"
          --                data T = MkT {-# UNPACK #-} !a      -- Can't unpack
        ; mapM_ check_bang (zip3 (dataConSrcBangs con) (dataConImplBangs con) [1..])

          -- Check that existentials are allowed if they are used
        ; checkTc (existential_ok || isVanillaDataCon con)
                  (badExistential con)

          -- Check that we aren't doing GADT type refinement on kind variables
          -- e.g reject    data T (a::k) where
          --                  T1 :: T Int
          --                  T2 :: T Maybe
        ; checkTc (not (any (isKindVar . fst) (dataConEqSpec con)))
                  (badGadtKindCon con)

        ; traceTc "Done validity of data con" (ppr con <+> ppr (dataConRepType con))
    }
  where
    ctxt = ConArgCtxt (dataConName con)

    check_bang (HsSrcBang _ _ SrcLazy, _, n)
      | not (xopt Opt_StrictData dflags)
      = addErrTc
          (bad_bang n (ptext (sLit "Lazy annotation (~) without StrictData")))
    check_bang (HsSrcBang _ want_unpack strict_mark, rep_bang, n)
      | isSrcUnpacked want_unpack, not is_strict
      = addWarnTc (bad_bang n (ptext (sLit "UNPACK pragma lacks '!'")))
      | isSrcUnpacked want_unpack
      , case rep_bang of { HsUnpack {} -> False; _ -> True }
      , not (gopt Opt_OmitInterfacePragmas dflags)
           -- If not optimising, se don't unpack, so don't complain!
           -- See MkId.dataConArgRep, the (HsBang True) case
      = addWarnTc (bad_bang n (ptext (sLit "Ignoring unusable UNPACK pragma")))
      where
        is_strict = case strict_mark of
                      NoSrcStrict -> xopt Opt_StrictData dflags
                      bang        -> isSrcStrict bang

    check_bang _
      = return ()

    bad_bang n herald
      = hang herald 2 (ptext (sLit "on the") <+> speakNth n
                       <+> ptext (sLit "argument of") <+> quotes (ppr con))
-------------------------------
checkNewDataCon :: DataCon -> TcM ()
-- Further checks for the data constructor of a newtype
checkNewDataCon con
  = do  { checkTc (isSingleton arg_tys) (newtypeFieldErr con (length arg_tys))
              -- One argument

        ; check_con (null eq_spec) $
          ptext (sLit "A newtype constructor must have a return type of form T a1 ... an")
                -- Return type is (T a b c)

        ; check_con (null theta) $
          ptext (sLit "A newtype constructor cannot have a context in its type")

        ; check_con (null ex_tvs) $
          ptext (sLit "A newtype constructor cannot have existential type variables")
                -- No existentials

        ; checkTc (all ok_bang (dataConSrcBangs con))
                  (newtypeStrictError con)
                -- No strictness annotations
    }
  where
    (_univ_tvs, ex_tvs, eq_spec, theta, arg_tys, _res_ty) = dataConFullSig con

    check_con what msg
       = checkTc what (msg $$ ppr con <+> dcolon <+> ppr (dataConUserType con))

    ok_bang (HsSrcBang _ _ SrcStrict) = False
    ok_bang (HsSrcBang _ _ SrcLazy)   = False
    ok_bang _                         = True

-------------------------------
checkValidClass :: Class -> TcM ()
checkValidClass cls
  = do  { constrained_class_methods <- xoptM Opt_ConstrainedClassMethods
        ; multi_param_type_classes <- xoptM Opt_MultiParamTypeClasses
        ; nullary_type_classes <- xoptM Opt_NullaryTypeClasses
        ; fundep_classes <- xoptM Opt_FunctionalDependencies

        -- Check that the class is unary, unless multiparameter type classes
        -- are enabled; also recognize deprecated nullary type classes
        -- extension (subsumed by multiparameter type classes, Trac #8993)
        ; checkTc (multi_param_type_classes || cls_arity == 1 ||
                    (nullary_type_classes && cls_arity == 0))
                  (classArityErr cls_arity cls)
        ; checkTc (fundep_classes || null fundeps) (classFunDepsErr cls)

        -- Check the super-classes
        ; checkValidTheta (ClassSCCtxt (className cls)) theta

          -- Now check for cyclic superclasses
          -- If there are superclass cycles, checkClassCycleErrs bails.
        ; checkClassCycleErrs cls

        -- Check the class operations.
        -- But only if there have been no earlier errors
        -- See Note [Abort when superclass cycle is detected]
        ; whenNoErrs $
          mapM_ (check_op constrained_class_methods) op_stuff

        -- Check the associated type defaults are well-formed and instantiated
        ; mapM_ check_at at_stuff  }
  where
    (tyvars, fundeps, theta, _, at_stuff, op_stuff) = classExtraBigSig cls
    cls_arity = count isTypeVar tyvars    -- Ignore kind variables
    cls_tv_set = mkVarSet tyvars

    check_op constrained_class_methods (sel_id, dm)
      = setSrcSpan (getSrcSpan sel_id) $
        addErrCtxt (classOpCtxt sel_id op_ty) $ do
        { traceTc "class op type" (ppr op_ty)
        ; checkValidType ctxt op_ty
                -- This implements the ambiguity check, among other things
                -- Example: tc223
                --   class Error e => Game b mv e | b -> mv e where
                --      newBoard :: MonadState b m => m ()
                -- Here, MonadState has a fundep m->b, so newBoard is fine

        ; unless constrained_class_methods $
          mapM_ check_constraint (tail (theta1 ++ theta2))

        ; case dm of
            Just (_, GenericDM ty) -> checkValidType ctxt ty
            _                      -> return ()
        }
        where
          ctxt    = FunSigCtxt op_name True -- Report redundant class constraints
          op_name = idName sel_id
          op_ty   = idType sel_id
          (_,theta1,tau1) = tcSplitSigmaTy op_ty
          (_,theta2,_)    = tcSplitSigmaTy tau1

          check_constraint :: TcPredType -> TcM ()
          check_constraint pred
            = when (tyVarsOfType pred `subVarSet` cls_tv_set)
                   (addErrTc (badMethPred sel_id pred))

    check_at (ATI fam_tc m_dflt_rhs)
      = do { checkTc (cls_arity == 0 || any (`elemVarSet` cls_tv_set) fam_tvs)
                     (noClassTyVarErr cls fam_tc)
                        -- Check that the associated type mentions at least
                        -- one of the class type variables
                        -- The check is disabled for nullary type classes,
                        -- since there is no possible ambiguity (Trac #10020)
           ; whenIsJust m_dflt_rhs $ \ (rhs, loc) ->
             checkValidTyFamEqn (Just (cls, mini_env)) fam_tc
                                fam_tvs (mkTyVarTys fam_tvs) rhs loc }
        where
          fam_tvs = tyConTyVars fam_tc
    mini_env = zipVarEnv tyvars (mkTyVarTys tyvars)

checkFamFlag :: Name -> TcM ()
-- Check that we don't use families without -XTypeFamilies
-- The parser won't even parse them, but I suppose a GHC API
-- client might have a go!
checkFamFlag tc_name
  = do { idx_tys <- xoptM Opt_TypeFamilies
       ; checkTc idx_tys err_msg }
  where
    err_msg = hang (ptext (sLit "Illegal family declaration for") <+> quotes (ppr tc_name))
                 2 (ptext (sLit "Use TypeFamilies to allow indexed type families"))

{-
Note [Abort when superclass cycle is detected]
~~~~~~~~~~~~~~~~~~~~~~~~~~~~~~~~~~~~~~~~~~~~~~
We must avoid doing the ambiguity check for the methods (in
checkValidClass.check_op) when there are already errors accumulated.
This is because one of the errors may be a superclass cycle, and
superclass cycles cause canonicalization to loop. Here is a
representative example:

  class D a => C a where
    meth :: D a => ()
  class C a => D a

This fixes Trac #9415, #9739

************************************************************************
*                                                                      *
                Checking role validity
*                                                                      *
************************************************************************
-}

checkValidRoleAnnots :: RoleAnnots -> TyCon -> TcM ()
checkValidRoleAnnots role_annots tc
  | isTypeSynonymTyCon tc = check_no_roles
  | isFamilyTyCon tc      = check_no_roles
  | isAlgTyCon tc         = check_roles
  | otherwise             = return ()
  where
    -- Role annotations are given only on *type* variables, but a tycon stores
    -- roles for all variables. So, we drop the kind roles (which are all
    -- Nominal, anyway).
    name                   = tyConName tc
    tyvars                 = tyConTyVars tc
    roles                  = tyConRoles tc
    (kind_vars, type_vars) = span isKindVar tyvars
    type_roles             = dropList kind_vars roles
    role_annot_decl_maybe  = lookupRoleAnnots role_annots name

    check_roles
      = whenIsJust role_annot_decl_maybe $
          \decl@(L loc (RoleAnnotDecl _ the_role_annots)) ->
          addRoleAnnotCtxt name $
          setSrcSpan loc $ do
          { role_annots_ok <- xoptM Opt_RoleAnnotations
          ; checkTc role_annots_ok $ needXRoleAnnotations tc
          ; checkTc (type_vars `equalLength` the_role_annots)
                    (wrongNumberOfRoles type_vars decl)
          ; _ <- zipWith3M checkRoleAnnot type_vars the_role_annots type_roles
          -- Representational or phantom roles for class parameters
          -- quickly lead to incoherence. So, we require
          -- IncoherentInstances to have them. See #8773.
          ; incoherent_roles_ok <- xoptM Opt_IncoherentInstances
          ; checkTc (  incoherent_roles_ok
                    || (not $ isClassTyCon tc)
                    || (all (== Nominal) type_roles))
                    incoherentRoles

          ; lint <- goptM Opt_DoCoreLinting
          ; when lint $ checkValidRoles tc }

    check_no_roles
      = whenIsJust role_annot_decl_maybe illegalRoleAnnotDecl

checkRoleAnnot :: TyVar -> Located (Maybe Role) -> Role -> TcM ()
checkRoleAnnot _  (L _ Nothing)   _  = return ()
checkRoleAnnot tv (L _ (Just r1)) r2
  = when (r1 /= r2) $
    addErrTc $ badRoleAnnot (tyVarName tv) r1 r2

-- This is a double-check on the role inference algorithm. It is only run when
-- -dcore-lint is enabled. See Note [Role inference] in TcTyDecls
checkValidRoles :: TyCon -> TcM ()
-- If you edit this function, you may need to update the GHC formalism
-- See Note [GHC Formalism] in CoreLint
checkValidRoles tc
  | isAlgTyCon tc
    -- tyConDataCons returns an empty list for data families
  = mapM_ check_dc_roles (tyConDataCons tc)
  | Just rhs <- synTyConRhs_maybe tc
  = check_ty_roles (zipVarEnv (tyConTyVars tc) (tyConRoles tc)) Representational rhs
  | otherwise
  = return ()
  where
    check_dc_roles datacon
      = do { traceTc "check_dc_roles" (ppr datacon <+> ppr (tyConRoles tc))
           ; mapM_ (check_ty_roles role_env Representational) $
                    eqSpecPreds eq_spec ++ theta ++ arg_tys }
                    -- See Note [Role-checking data constructor arguments] in TcTyDecls
      where
        (univ_tvs, ex_tvs, eq_spec, theta, arg_tys, _res_ty) = dataConFullSig datacon
        univ_roles = zipVarEnv univ_tvs (tyConRoles tc)
              -- zipVarEnv uses zipEqual, but we don't want that for ex_tvs
        ex_roles   = mkVarEnv (zip ex_tvs (repeat Nominal))
        role_env   = univ_roles `plusVarEnv` ex_roles

    check_ty_roles env role (TyVarTy tv)
      = case lookupVarEnv env tv of
          Just role' -> unless (role' `ltRole` role || role' == role) $
                        report_error $ ptext (sLit "type variable") <+> quotes (ppr tv) <+>
                                       ptext (sLit "cannot have role") <+> ppr role <+>
                                       ptext (sLit "because it was assigned role") <+> ppr role'
          Nothing    -> report_error $ ptext (sLit "type variable") <+> quotes (ppr tv) <+>
                                       ptext (sLit "missing in environment")

    check_ty_roles env Representational (TyConApp tc tys)
      = let roles' = tyConRoles tc in
        zipWithM_ (maybe_check_ty_roles env) roles' tys

    check_ty_roles env Nominal (TyConApp _ tys)
      = mapM_ (check_ty_roles env Nominal) tys

    check_ty_roles _   Phantom ty@(TyConApp {})
      = pprPanic "check_ty_roles" (ppr ty)

    check_ty_roles env role (AppTy ty1 ty2)
      =  check_ty_roles env role    ty1
      >> check_ty_roles env Nominal ty2

    check_ty_roles env role (FunTy ty1 ty2)
      =  check_ty_roles env role ty1
      >> check_ty_roles env role ty2

    check_ty_roles env role (ForAllTy tv ty)
      = check_ty_roles (extendVarEnv env tv Nominal) role ty

    check_ty_roles _   _    (LitTy {}) = return ()

    maybe_check_ty_roles env role ty
      = when (role == Nominal || role == Representational) $
        check_ty_roles env role ty

    report_error doc
      = addErrTc $ vcat [ptext (sLit "Internal error in role inference:"),
                         doc,
                         ptext (sLit "Please report this as a GHC bug: http://www.haskell.org/ghc/reportabug")]

{-
************************************************************************
*                                                                      *
                Error messages
*                                                                      *
************************************************************************
-}

tcAddTyFamInstCtxt :: TyFamInstDecl Name -> TcM a -> TcM a
tcAddTyFamInstCtxt decl
  = tcAddFamInstCtxt (ptext (sLit "type instance")) (tyFamInstDeclName decl)

tcMkDataFamInstCtxt :: DataFamInstDecl Name -> SDoc
tcMkDataFamInstCtxt decl
  = tcMkFamInstCtxt (pprDataFamInstFlavour decl <+> text "instance")
                    (unLoc (dfid_tycon decl))

tcAddDataFamInstCtxt :: DataFamInstDecl Name -> TcM a -> TcM a
tcAddDataFamInstCtxt decl
  = addErrCtxt (tcMkDataFamInstCtxt decl)

tcMkFamInstCtxt :: SDoc -> Name -> SDoc
tcMkFamInstCtxt flavour tycon
  = hsep [ text "In the" <+> flavour <+> text "declaration for"
         , quotes (ppr tycon) ]

tcAddFamInstCtxt :: SDoc -> Name -> TcM a -> TcM a
tcAddFamInstCtxt flavour tycon thing_inside
  = addErrCtxt (tcMkFamInstCtxt flavour tycon) thing_inside

tcAddClosedTypeFamilyDeclCtxt :: TyCon -> TcM a -> TcM a
tcAddClosedTypeFamilyDeclCtxt tc
  = addErrCtxt ctxt
  where
    ctxt = ptext (sLit "In the equations for closed type family") <+>
           quotes (ppr tc)

resultTypeMisMatch :: FieldLabelString -> DataCon -> DataCon -> SDoc
resultTypeMisMatch field_name con1 con2
  = vcat [sep [ptext (sLit "Constructors") <+> ppr con1 <+> ptext (sLit "and") <+> ppr con2,
                ptext (sLit "have a common field") <+> quotes (ppr field_name) <> comma],
          nest 2 $ ptext (sLit "but have different result types")]

fieldTypeMisMatch :: FieldLabelString -> DataCon -> DataCon -> SDoc
fieldTypeMisMatch field_name con1 con2
  = sep [ptext (sLit "Constructors") <+> ppr con1 <+> ptext (sLit "and") <+> ppr con2,
         ptext (sLit "give different types for field"), quotes (ppr field_name)]

dataConCtxtName :: [Located Name] -> SDoc
dataConCtxtName [con]
   = ptext (sLit "In the definition of data constructor") <+> quotes (ppr con)
dataConCtxtName con
   = ptext (sLit "In the definition of data constructors") <+> interpp'SP con

dataConCtxt :: Outputable a => a -> SDoc
dataConCtxt con = ptext (sLit "In the definition of data constructor") <+> quotes (ppr con)

classOpCtxt :: Var -> Type -> SDoc
classOpCtxt sel_id tau = sep [ptext (sLit "When checking the class method:"),
                              nest 2 (pprPrefixOcc sel_id <+> dcolon <+> ppr tau)]

classArityErr :: Int -> Class -> SDoc
classArityErr n cls
    | n == 0 = mkErr "No" "no-parameter"
    | otherwise = mkErr "Too many" "multi-parameter"
  where
    mkErr howMany allowWhat =
        vcat [ptext (sLit $ howMany ++ " parameters for class") <+> quotes (ppr cls),
              parens (ptext (sLit $ "Use MultiParamTypeClasses to allow "
                                    ++ allowWhat ++ " classes"))]

classFunDepsErr :: Class -> SDoc
classFunDepsErr cls
  = vcat [ptext (sLit "Fundeps in class") <+> quotes (ppr cls),
          parens (ptext (sLit "Use FunctionalDependencies to allow fundeps"))]

badMethPred :: Id -> TcPredType -> SDoc
badMethPred sel_id pred
  = vcat [ hang (ptext (sLit "Constraint") <+> quotes (ppr pred)
                 <+> ptext (sLit "in the type of") <+> quotes (ppr sel_id))
              2 (ptext (sLit "constrains only the class type variables"))
         , ptext (sLit "Use ConstrainedClassMethods to allow it") ]

noClassTyVarErr :: Class -> TyCon -> SDoc
noClassTyVarErr clas fam_tc
  = sep [ ptext (sLit "The associated type") <+> quotes (ppr fam_tc)
        , ptext (sLit "mentions none of the type or kind variables of the class") <+>
                quotes (ppr clas <+> hsep (map ppr (classTyVars clas)))]

recSynErr :: [LTyClDecl Name] -> TcRn ()
recSynErr syn_decls
  = setSrcSpan (getLoc (head sorted_decls)) $
    addErr (sep [ptext (sLit "Cycle in type synonym declarations:"),
                 nest 2 (vcat (map ppr_decl sorted_decls))])
  where
    sorted_decls = sortLocated syn_decls
    ppr_decl (L loc decl) = ppr loc <> colon <+> ppr decl

recClsErr :: [TyCon] -> TcRn ()
recClsErr cycles
  = addErr (sep [ptext (sLit "Cycle in class declaration (via superclasses):"),
                 nest 2 (hsep (intersperse (text "->") (map ppr cycles)))])

badDataConTyCon :: DataCon -> Type -> Type -> SDoc
badDataConTyCon data_con res_ty_tmpl actual_res_ty
  = hang (ptext (sLit "Data constructor") <+> quotes (ppr data_con) <+>
                ptext (sLit "returns type") <+> quotes (ppr actual_res_ty))
       2 (ptext (sLit "instead of an instance of its parent type") <+> quotes (ppr res_ty_tmpl))

badGadtKindCon :: DataCon -> SDoc
badGadtKindCon data_con
  = hang (ptext (sLit "Data constructor") <+> quotes (ppr data_con)
          <+> ptext (sLit "cannot be GADT-like in its *kind* arguments"))
       2 (ppr data_con <+> dcolon <+> ppr (dataConUserType data_con))

badGadtDecl :: Name -> SDoc
badGadtDecl tc_name
  = vcat [ ptext (sLit "Illegal generalised algebraic data declaration for") <+> quotes (ppr tc_name)
         , nest 2 (parens $ ptext (sLit "Use GADTs to allow GADTs")) ]

badExistential :: DataCon -> SDoc
badExistential con
  = hang (ptext (sLit "Data constructor") <+> quotes (ppr con) <+>
                ptext (sLit "has existential type variables, a context, or a specialised result type"))
       2 (vcat [ ppr con <+> dcolon <+> ppr (dataConUserType con)
               , parens $ ptext (sLit "Use ExistentialQuantification or GADTs to allow this") ])

badStupidTheta :: Name -> SDoc
badStupidTheta tc_name
  = ptext (sLit "A data type declared in GADT style cannot have a context:") <+> quotes (ppr tc_name)

newtypeConError :: Name -> Int -> SDoc
newtypeConError tycon n
  = sep [ptext (sLit "A newtype must have exactly one constructor,"),
         nest 2 $ ptext (sLit "but") <+> quotes (ppr tycon) <+> ptext (sLit "has") <+> speakN n ]

newtypeStrictError :: DataCon -> SDoc
newtypeStrictError con
  = sep [ptext (sLit "A newtype constructor cannot have a strictness annotation,"),
         nest 2 $ ptext (sLit "but") <+> quotes (ppr con) <+> ptext (sLit "does")]

newtypeFieldErr :: DataCon -> Int -> SDoc
newtypeFieldErr con_name n_flds
  = sep [ptext (sLit "The constructor of a newtype must have exactly one field"),
         nest 2 $ ptext (sLit "but") <+> quotes (ppr con_name) <+> ptext (sLit "has") <+> speakN n_flds]

badSigTyDecl :: Name -> SDoc
badSigTyDecl tc_name
  = vcat [ ptext (sLit "Illegal kind signature") <+>
           quotes (ppr tc_name)
         , nest 2 (parens $ ptext (sLit "Use KindSignatures to allow kind signatures")) ]

emptyConDeclsErr :: Name -> SDoc
emptyConDeclsErr tycon
  = sep [quotes (ppr tycon) <+> ptext (sLit "has no constructors"),
         nest 2 $ ptext (sLit "(EmptyDataDecls permits this)")]

wrongKindOfFamily :: TyCon -> SDoc
wrongKindOfFamily family
  = ptext (sLit "Wrong category of family instance; declaration was for a")
    <+> kindOfFamily
  where
    kindOfFamily | isTypeFamilyTyCon family = text "type family"
                 | isDataFamilyTyCon family = text "data family"
                 | otherwise = pprPanic "wrongKindOfFamily" (ppr family)

wrongNumberOfParmsErr :: Arity -> SDoc
wrongNumberOfParmsErr max_args
  = ptext (sLit "Number of parameters must match family declaration; expected")
    <+> ppr max_args

wrongTyFamName :: Name -> Name -> SDoc
wrongTyFamName fam_tc_name eqn_tc_name
  = hang (ptext (sLit "Mismatched type name in type family instance."))
       2 (vcat [ ptext (sLit "Expected:") <+> ppr fam_tc_name
               , ptext (sLit "  Actual:") <+> ppr eqn_tc_name ])

badRoleAnnot :: Name -> Role -> Role -> SDoc
badRoleAnnot var annot inferred
  = hang (ptext (sLit "Role mismatch on variable") <+> ppr var <> colon)
       2 (sep [ ptext (sLit "Annotation says"), ppr annot
              , ptext (sLit "but role"), ppr inferred
              , ptext (sLit "is required") ])

wrongNumberOfRoles :: [a] -> LRoleAnnotDecl Name -> SDoc
wrongNumberOfRoles tyvars d@(L _ (RoleAnnotDecl _ annots))
  = hang (ptext (sLit "Wrong number of roles listed in role annotation;") $$
          ptext (sLit "Expected") <+> (ppr $ length tyvars) <> comma <+>
          ptext (sLit "got") <+> (ppr $ length annots) <> colon)
       2 (ppr d)

illegalRoleAnnotDecl :: LRoleAnnotDecl Name -> TcM ()
illegalRoleAnnotDecl (L loc (RoleAnnotDecl tycon _))
  = setErrCtxt [] $
    setSrcSpan loc $
    addErrTc (ptext (sLit "Illegal role annotation for") <+> ppr tycon <> char ';' $$
              ptext (sLit "they are allowed only for datatypes and classes."))

needXRoleAnnotations :: TyCon -> SDoc
needXRoleAnnotations tc
  = ptext (sLit "Illegal role annotation for") <+> ppr tc <> char ';' $$
    ptext (sLit "did you intend to use RoleAnnotations?")

incoherentRoles :: SDoc
incoherentRoles = (text "Roles other than" <+> quotes (text "nominal") <+>
                   text "for class parameters can lead to incoherence.") $$
                  (text "Use IncoherentInstances to allow this; bad role found")

addTyConCtxt :: TyCon -> TcM a -> TcM a
addTyConCtxt tc
  = addErrCtxt ctxt
  where
    name = getName tc
    flav = text (tyConFlavour tc)
    ctxt = hsep [ ptext (sLit "In the"), flav
                , ptext (sLit "declaration for"), quotes (ppr name) ]

addRoleAnnotCtxt :: Name -> TcM a -> TcM a
addRoleAnnotCtxt name
  = addErrCtxt $
    text "while checking a role annotation for" <+> quotes (ppr name)<|MERGE_RESOLUTION|>--- conflicted
+++ resolved
@@ -158,16 +158,7 @@
            -- Do it before Step 4 (adding implicit things) because the latter
            -- expects well-formed TyCons
        ; traceTc "Starting validity check" (ppr tyclss)
-<<<<<<< HEAD
-       ; tyclss <- tcExtendGlobalEnv tyclss $
-                       -- Hack alert: bring the generic default methods into
-                       -- scope so that we can look them up to check their
-                       -- validity.  This is really wrong.  We should store
-                       -- their type in the Class.  Trac #11105.
-                   mapM checkValidTyCl tyclss
-=======
        ; tyclss <- mapM checkValidTyCl tyclss
->>>>>>> d2a2d5eb
        ; traceTc "Done validity check" (ppr tyclss)
        ; mapM_ (recoverM (return ()) . checkValidRoleAnnots role_annots) tyclss
            -- See Note [Check role annotations in a second pass]
@@ -175,11 +166,7 @@
            -- Step 4: Add the implicit things;
            -- we want them in the environment because
            -- they may be mentioned in interface files
-<<<<<<< HEAD
-       ; tcExtendGlobalEnv tyclss $
-=======
        ; tcExtendTyConEnv tyclss $
->>>>>>> d2a2d5eb
          tcAddImplicits tyclss }
 
 zipRecTyClss :: [(Name, Kind)]
@@ -188,20 +175,8 @@
 -- Build a name-TyThing mapping for the TyCons bound by decls
 -- being careful not to look at the knot-tied [TyThing]
 -- The TyThings in the result list must have a visible ATyCon,
-<<<<<<< HEAD
--- because typechecking types (in, say, tcTyClDecl) looks at
+-- because typechecking types (in, say, tcTyClDecl) looks at 
 -- this outer constructor
-zipRecTyClss kind_pairs rec_things
-  = [ (name, ATyCon (get name)) | (name, _kind) <- kind_pairs ]
-  where
-    rec_tc_env :: NameEnv TyCon
-    rec_tc_env = foldr add_tc emptyNameEnv rec_things
-
-    add_tc :: TyThing -> NameEnv TyCon -> NameEnv TyCon
-    add_tc (ATyCon tc) env = foldr add_one_tc env (tc : tyConATs tc)
-    add_tc _           env = env
-=======
--- because typechecking types (in, say, tcTyClDecl) looks at this outer constructor
 zipRecTyClss kind_pairs rec_tycons
   = [ (name, ATyCon (get name)) | (name, _kind) <- kind_pairs ]
   where
@@ -210,7 +185,6 @@
 
     add_tc :: TyCon -> NameEnv TyCon -> NameEnv TyCon
     add_tc tc env = foldr add_one_tc env (tc : tyConATs tc)
->>>>>>> d2a2d5eb
 
     add_one_tc :: TyCon -> NameEnv TyCon -> NameEnv TyCon
     add_one_tc tc env = extendNameEnv env (tyConName tc) tc
@@ -670,24 +644,9 @@
                             class_name tvs' roles ctxt' fds' at_stuff
                             sig_stuff mindef tc_isrec
                ; traceTc "tcClassDecl" (ppr fundeps $$ ppr tvs' $$ ppr fds')
-<<<<<<< HEAD
-               ; return (clas, tvs', gen_dm_env) }
-
-       ; let { gen_dm_ids = [ AnId (mkExportedLocalId DefMethId gen_dm_name gen_dm_ty)
-                            | (sel_id, GenDefMeth gen_dm_name) <- classOpItems clas
-                            , let gen_dm_tau = expectJust "tcTyClDecl1" $
-                                               lookupNameEnv gen_dm_env (idName sel_id)
-                            , let gen_dm_ty = mkSigmaTy tvs'
-                                                      [mkClassPred clas (mkTyVarTys tvs')]
-                                                      gen_dm_tau
-                            ] }
-
-       ; return (ATyCon (classTyCon clas) : gen_dm_ids ) }
-=======
                ; return clas }
 
          ; return (classTyCon clas) }
->>>>>>> d2a2d5eb
   where
     tc_fundep (tvs1, tvs2) = do { tvs1' <- mapM tcFdTyVar tvs1
                                 ; tvs2' <- mapM tcFdTyVar tvs2
@@ -1568,18 +1527,6 @@
 checkClassCycleErrs :: Class -> TcM ()
 checkClassCycleErrs cls = mapM_ recClsErr (calcClassCycles cls)
 
-<<<<<<< HEAD
-checkValidTyCl :: TyThing -> TcM TyThing
-checkValidTyCl (ATyCon tc)
-  = setSrcSpan (getSrcSpan tc) $
-    addTyConCtxt tc $
-    recoverM (do { traceTc "Aborted validity for tycon" (ppr tc)
-                 ; return (ATyCon (makeTyConAbstract tc)) })
-             (do { traceTc "Starting validity for tycon" (ppr tc)
-                 ; checkValidTyCon tc
-                 ; traceTc "Done validity for tycon" (ppr tc)
-                 ; return (ATyCon tc) })
-=======
 checkValidTyCl :: TyCon -> TcM TyCon
 checkValidTyCl tc
   = setSrcSpan (getSrcSpan tc) $
@@ -1590,7 +1537,6 @@
                  ; checkValidTyCon tc
                  ; traceTc "Done validity for tycon" (ppr tc)
                  ; return tc })
->>>>>>> d2a2d5eb
     -- We recover, which allows us to report multiple validity errors
     -- In the failure case we return a TyCon of the right kind, but
     -- with no interesting behaviour (makeTyConAbstract). Why?
@@ -1600,16 +1546,6 @@
     -- want to go on checking validity of subsequent type declarations.
     -- So we replace T with an abstract TyCon which will do no harm.
     -- See indexed-types/should_fail/BadSock ande Trac #10896
-<<<<<<< HEAD
-
-checkValidTyCl thing
-  = return thing
-      -- AnId: Generic default methods are checked
-      --       with their parent class
-      -- ACoAxiom:  Axioms checked with their parent
-      --            closed family tycon
-=======
->>>>>>> d2a2d5eb
 
 -------------------------
 -- For data types declared with record syntax, we require
