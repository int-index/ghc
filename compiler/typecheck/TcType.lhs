%
% (c) The University of Glasgow 2006
% (c) The GRASP/AQUA Project, Glasgow University, 1992-1998
%
\section[TcType]{Types used in the typechecker}

This module provides the Type interface for front-end parts of the 
compiler.  These parts 

	* treat "source types" as opaque: 
		newtypes, and predicates are meaningful. 
	* look through usage types

The "tc" prefix is for "TypeChecker", because the type checker
is the principal client.

\begin{code}
module TcType (
  --------------------------------
  -- Types 
  TcType, TcSigmaType, TcRhoType, TcTauType, TcPredType, TcThetaType, 
  TcTyVar, TcTyVarSet, TcKind, TcCoVar,

  --------------------------------
  -- MetaDetails
  UserTypeCtxt(..), pprUserTypeCtxt,
  TcTyVarDetails(..), pprTcTyVarDetails, vanillaSkolemTv, superSkolemTv,
  MetaDetails(Flexi, Indirect), MetaInfo(..), 
  isImmutableTyVar, isSkolemTyVar, isMetaTyVar,  isMetaTyVarTy,
  isSigTyVar, isOverlappableTyVar,  isTyConableTyVar,
  metaTvRef, 
  isFlexi, isIndirect, isRuntimeUnkSkol,

  --------------------------------
  -- Builders
  mkPhiTy, mkSigmaTy, 

  --------------------------------
  -- Splitters  
  -- These are important because they do not look through newtypes
  tcView,
  tcSplitForAllTys, tcSplitPhiTy, tcSplitPredFunTy_maybe,
  tcSplitFunTy_maybe, tcSplitFunTys, tcFunArgTy, tcFunResultTy, tcSplitFunTysN,
  tcSplitTyConApp, tcSplitTyConApp_maybe, tcTyConAppTyCon, tcTyConAppArgs,
  tcSplitAppTy_maybe, tcSplitAppTy, tcSplitAppTys, repSplitAppTy_maybe,
  tcInstHeadTyNotSynonym, tcInstHeadTyAppAllTyVars,
  tcGetTyVar_maybe, tcGetTyVar,
  tcSplitSigmaTy, tcDeepSplitSigmaTy_maybe, 

  ---------------------------------
  -- Predicates. 
  -- Again, newtypes are opaque
  tcEqType, tcEqTypes, tcEqPred, tcCmpType, tcCmpTypes, tcCmpPred, tcEqTypeX,
  eqKind, 
  isSigmaTy, isOverloadedTy,
  isDoubleTy, isFloatTy, isIntTy, isWordTy, isStringTy,
  isIntegerTy, isBoolTy, isUnitTy, isCharTy,
  isTauTy, isTauTyCon, tcIsTyVarTy, tcIsForAllTy, 
  isSynFamilyTyConApp,

  ---------------------------------
  -- Misc type manipulators
  deNoteType,
  orphNamesOfType, orphNamesOfDFunHead, 
  getDFunTyKey,

  ---------------------------------
  -- Predicate types  
  getClassPredTys_maybe, getClassPredTys, 
  isClassPred, isTyVarClassPred, isEqPred, 
  mkClassPred, mkIPPred, tcSplitPredTy_maybe, 
  mkDictTy, evVarPred,
  isPredTy, isDictTy, isDictLikeTy,
  tcSplitDFunTy, tcSplitDFunHead, predTyUnique, 
  isIPPred, 
  mkMinimalBySCs, transSuperClasses, immSuperClasses,

  -- * Tidying type related things up for printing
  tidyType,      tidyTypes,
  tidyOpenType,  tidyOpenTypes,
  tidyTyVarBndr, tidyFreeTyVars,
  tidyOpenTyVar, tidyOpenTyVars,
  tidyTopType,   tidyPred,
  tidyKind,

  ---------------------------------
  -- Foreign import and export
  isFFIArgumentTy,     -- :: DynFlags -> Safety -> Type -> Bool
  isFFIImportResultTy, -- :: DynFlags -> Type -> Bool
  isFFIExportResultTy, -- :: Type -> Bool
  isFFIExternalTy,     -- :: Type -> Bool
  isFFIDynArgumentTy,  -- :: Type -> Bool
  isFFIDynResultTy,    -- :: Type -> Bool
  isFFIPrimArgumentTy, -- :: DynFlags -> Type -> Bool
  isFFIPrimResultTy,   -- :: DynFlags -> Type -> Bool
  isFFILabelTy,        -- :: Type -> Bool
  isFFIDotnetTy,       -- :: DynFlags -> Type -> Bool
  isFFIDotnetObjTy,    -- :: Type -> Bool
  isFFITy,	       -- :: Type -> Bool
  isFunPtrTy,          -- :: Type -> Bool
  tcSplitIOType_maybe, -- :: Type -> Maybe Type  

  --------------------------------
  -- Rexported from Coercion
  typeKind,

  --------------------------------
  -- Rexported from Type
  Kind, 	-- Stuff to do with kinds is insensitive to pre/post Tc
  unliftedTypeKind, liftedTypeKind, argTypeKind,
  openTypeKind, mkArrowKind, mkArrowKinds, 
  isLiftedTypeKind, isUnliftedTypeKind, isSubOpenTypeKind, 
  isSubArgTypeKind, isSubKind, splitKindFunTys, defaultKind,
  kindVarRef, mkKindVar,  

  Type, PredType(..), ThetaType, 
  mkForAllTy, mkForAllTys, 
  mkFunTy, mkFunTys, zipFunTys, 
  mkTyConApp, mkAppTy, mkAppTys, applyTy, applyTys,
  mkTyVarTy, mkTyVarTys, mkTyConTy, mkPredTy, mkPredTys, 

  -- Type substitutions
  TvSubst(..), 	-- Representation visible to a few friends
  TvSubstEnv, emptyTvSubst, substEqSpec,
  mkOpenTvSubst, zipOpenTvSubst, zipTopTvSubst, 
  mkTopTvSubst, notElemTvSubst, unionTvSubst,
  getTvSubstEnv, setTvSubstEnv, getTvInScope, extendTvInScope, lookupTyVar,
  extendTvSubst, extendTvSubstList, isInScope, mkTvSubst, zipTyEnv,
  substTy, substTys, substTyWith, substTheta, substTyVar, substTyVars, substTyVarBndr,

  isUnLiftedType,	-- Source types are always lifted
  isUnboxedTupleType,	-- Ditto
  isPrimitiveType, 

  tyVarsOfType, tyVarsOfTypes, tyVarsOfPred, tyVarsOfTheta,
  tcTyVarsOfType, tcTyVarsOfTypes, tcTyVarsOfPred, exactTyVarsOfType,
  exactTyVarsOfTypes, 

  pprKind, pprParendKind,
  pprType, pprParendType, pprTypeApp, pprTyThingCategory,
  pprPred, pprTheta, pprThetaArrow, pprClassPred

  ) where

#include "HsVersions.h"

-- friends:
import TypeRep
import Class
import Var
import ForeignCall
import VarSet
import Type
import Coercion
import TyCon

-- others:
import DynFlags
import Name
import NameSet
import VarEnv
import PrelNames
import TysWiredIn
import BasicTypes
import Util
import Maybes
import ListSetOps
import Outputable
import FastString

import Data.List( mapAccumL )
import Data.IORef
\end{code}

%************************************************************************
%*									*
\subsection{Types}
%*									*
%************************************************************************

The type checker divides the generic Type world into the 
following more structured beasts:

sigma ::= forall tyvars. phi
	-- A sigma type is a qualified type
	--
	-- Note that even if 'tyvars' is empty, theta
	-- may not be: e.g.   (?x::Int) => Int

	-- Note that 'sigma' is in prenex form:
	-- all the foralls are at the front.
	-- A 'phi' type has no foralls to the right of
	-- an arrow

phi :: theta => rho

rho ::= sigma -> rho
     |  tau

-- A 'tau' type has no quantification anywhere
-- Note that the args of a type constructor must be taus
tau ::= tyvar
     |  tycon tau_1 .. tau_n
     |  tau_1 tau_2
     |  tau_1 -> tau_2

-- In all cases, a (saturated) type synonym application is legal,
-- provided it expands to the required form.

\begin{code}
type TcTyVar = TyVar  	-- Used only during type inference
type TcCoVar = CoVar  	-- Used only during type inference; mutable
type TcType = Type 	-- A TcType can have mutable type variables
	-- Invariant on ForAllTy in TcTypes:
	-- 	forall a. T
	-- a cannot occur inside a MutTyVar in T; that is,
	-- T is "flattened" before quantifying over a

-- These types do not have boxy type variables in them
type TcPredType     = PredType
type TcThetaType    = ThetaType
type TcSigmaType    = TcType
type TcRhoType      = TcType
type TcTauType      = TcType
type TcKind         = Kind
type TcTyVarSet     = TyVarSet
\end{code}


%************************************************************************
%*									*
\subsection{TyVarDetails}
%*									*
%************************************************************************

TyVarDetails gives extra info about type variables, used during type
checking.  It's attached to mutable type variables only.
It's knot-tied back to Var.lhs.  There is no reason in principle
why Var.lhs shouldn't actually have the definition, but it "belongs" here.


Note [Signature skolems]
~~~~~~~~~~~~~~~~~~~~~~~~
Consider this

  x :: [a]
  y :: b
  (x,y,z) = ([y,z], z, head x)

Here, x and y have type sigs, which go into the environment.  We used to
instantiate their types with skolem constants, and push those types into
the RHS, so we'd typecheck the RHS with type
	( [a*], b*, c )
where a*, b* are skolem constants, and c is an ordinary meta type varible.

The trouble is that the occurrences of z in the RHS force a* and b* to 
be the *same*, so we can't make them into skolem constants that don't unify
with each other.  Alas.

One solution would be insist that in the above defn the programmer uses
the same type variable in both type signatures.  But that takes explanation.

The alternative (currently implemented) is to have a special kind of skolem
constant, SigTv, which can unify with other SigTvs.  These are *not* treated
as righd for the purposes of GADTs.  And they are used *only* for pattern 
bindings and mutually recursive function bindings.  See the function
TcBinds.tcInstSig, and its use_skols parameter.


\begin{code}
-- A TyVarDetails is inside a TyVar
data TcTyVarDetails
  = SkolemTv      -- A skolem
       Bool       -- True <=> this skolem type variable can be overlapped
                  --          when looking up instances
                  -- See Note [Binding when looking up instances] in InstEnv

  | RuntimeUnk    -- Stands for an as-yet-unknown type in the GHCi
                  -- interactive context

  | FlatSkol TcType
           -- The "skolem" obtained by flattening during
    	   -- constraint simplification
    
           -- In comments we will use the notation alpha[flat = ty]
           -- to represent a flattening skolem variable alpha
           -- identified with type ty.
          
  | MetaTv MetaInfo (IORef MetaDetails)

vanillaSkolemTv, superSkolemTv :: TcTyVarDetails
-- See Note [Binding when looking up instances] in InstEnv
vanillaSkolemTv = SkolemTv False  -- Might be instantiated
superSkolemTv   = SkolemTv True   -- Treat this as a completely distinct type

data MetaDetails
  = Flexi  -- Flexi type variables unify to become Indirects  
  | Indirect TcType

instance Outputable MetaDetails where
  ppr Flexi         = ptext (sLit "Flexi")
  ppr (Indirect ty) = ptext (sLit "Indirect") <+> ppr ty

data MetaInfo
   = TauTv	   -- This MetaTv is an ordinary unification variable
     		   -- A TauTv is always filled in with a tau-type, which
		   -- never contains any ForAlls 

   | SigTv Name	   -- A variant of TauTv, except that it should not be
		   -- unified with a type, only with a type variable
		   -- SigTvs are only distinguished to improve error messages
		   --      see Note [Signature skolems]        
		   --      The MetaDetails, if filled in, will 
		   --      always be another SigTv or a SkolemTv
		   -- The Name is the name of the function from whose
		   -- type signature we got this skolem

   | TcsTv	   -- A MetaTv allocated by the constraint solver
     		   -- Its particular property is that it is always "touchable"
		   -- Nevertheless, the constraint solver has to try to guess
		   -- what type to instantiate it to

-------------------------------------
-- UserTypeCtxt describes the origin of the polymorphic type
-- in the places where we need to an expression has that type

data UserTypeCtxt
  = FunSigCtxt Name	-- Function type signature
			-- Also used for types in SPECIALISE pragmas
  | ExprSigCtxt		-- Expression type signature
  | ConArgCtxt Name	-- Data constructor argument
  | TySynCtxt Name	-- RHS of a type synonym decl
  | GenPatCtxt		-- Pattern in generic decl
			-- 	f{| a+b |} (Inl x) = ...
  | LamPatSigCtxt		-- Type sig in lambda pattern
			-- 	f (x::t) = ...
  | BindPatSigCtxt	-- Type sig in pattern binding pattern
			--	(x::t, y) = e
  | ResSigCtxt		-- Result type sig
			-- 	f x :: t = ....
  | ForSigCtxt Name	-- Foreign inport or export signature
  | DefaultDeclCtxt	-- Types in a default declaration
  | SpecInstCtxt	-- SPECIALISE instance pragma
  | ThBrackCtxt		-- Template Haskell type brackets [t| ... |]

  | GenSigCtxt          -- Higher-rank or impredicative situations
                        -- e.g. (f e) where f has a higher-rank type
                        -- We might want to elaborate this

-- Notes re TySynCtxt
-- We allow type synonyms that aren't types; e.g.  type List = []
--
-- If the RHS mentions tyvars that aren't in scope, we'll 
-- quantify over them:
--	e.g. 	type T = a->a
-- will become	type T = forall a. a->a
--
-- With gla-exts that's right, but for H98 we should complain. 

---------------------------------
-- Kind variables:

mkKindName :: Unique -> Name
mkKindName unique = mkSystemName unique kind_var_occ

kindVarRef :: KindVar -> IORef MetaDetails
kindVarRef tc = 
  ASSERT ( isTcTyVar tc )
  case tcTyVarDetails tc of
    MetaTv TauTv ref -> ref
    _                -> pprPanic "kindVarRef" (ppr tc)

mkKindVar :: Unique -> IORef MetaDetails -> KindVar
mkKindVar u r 
  = mkTcTyVar (mkKindName u)
              tySuperKind  -- not sure this is right,
                            -- do we need kind vars for
                            -- coercions?
              (MetaTv TauTv r)

kind_var_occ :: OccName	-- Just one for all KindVars
			-- They may be jiggled by tidying
kind_var_occ = mkOccName tvName "k"
\end{code}

%************************************************************************
%*									*
		Pretty-printing
%*									*
%************************************************************************

\begin{code}
pprTcTyVarDetails :: TcTyVarDetails -> SDoc
-- For debugging
pprTcTyVarDetails (SkolemTv {})        = ptext (sLit "sk")
pprTcTyVarDetails (RuntimeUnk {})      = ptext (sLit "rt")
pprTcTyVarDetails (FlatSkol {})        = ptext (sLit "fsk")
pprTcTyVarDetails (MetaTv TauTv _)     = ptext (sLit "tau")
pprTcTyVarDetails (MetaTv TcsTv _)     = ptext (sLit "tcs")
pprTcTyVarDetails (MetaTv (SigTv _) _) = ptext (sLit "sig")

pprUserTypeCtxt :: UserTypeCtxt -> SDoc
pprUserTypeCtxt (FunSigCtxt n)  = ptext (sLit "the type signature for") <+> quotes (ppr n)
pprUserTypeCtxt ExprSigCtxt     = ptext (sLit "an expression type signature")
pprUserTypeCtxt (ConArgCtxt c)  = ptext (sLit "the type of the constructor") <+> quotes (ppr c)
pprUserTypeCtxt (TySynCtxt c)   = ptext (sLit "the RHS of the type synonym") <+> quotes (ppr c)
pprUserTypeCtxt GenPatCtxt      = ptext (sLit "the type pattern of a generic definition")
pprUserTypeCtxt ThBrackCtxt     = ptext (sLit "a Template Haskell quotation [t|...|]")
pprUserTypeCtxt LamPatSigCtxt   = ptext (sLit "a pattern type signature")
pprUserTypeCtxt BindPatSigCtxt  = ptext (sLit "a pattern type signature")
pprUserTypeCtxt ResSigCtxt      = ptext (sLit "a result type signature")
pprUserTypeCtxt (ForSigCtxt n)  = ptext (sLit "the foreign declaration for") <+> quotes (ppr n)
pprUserTypeCtxt DefaultDeclCtxt = ptext (sLit "a type in a `default' declaration")
pprUserTypeCtxt SpecInstCtxt    = ptext (sLit "a SPECIALISE instance pragma")
pprUserTypeCtxt GenSigCtxt      = ptext (sLit "a type expected by the context")
\end{code}


%************************************************************************
%*									*
\subsection{TidyType}
%*									*
%************************************************************************

\begin{code}
-- | This tidies up a type for printing in an error message, or in
-- an interface file.
-- 
-- It doesn't change the uniques at all, just the print names.
tidyTyVarBndr :: TidyEnv -> TyVar -> (TidyEnv, TyVar)
tidyTyVarBndr env@(tidy_env, subst) tyvar
  = case tidyOccName tidy_env occ1 of
      (tidy', occ') -> ((tidy', subst'), tyvar'')
	where
          subst' = extendVarEnv subst tyvar tyvar''
          tyvar' = setTyVarName tyvar name'

          name' = tidyNameOcc name occ'

                -- Don't forget to tidy the kind for coercions!
	  tyvar'' | isCoVar tyvar = setTyVarKind tyvar' kind'
		  | otherwise	  = tyvar'
	  kind'  = tidyType env (tyVarKind tyvar)
  where
    name = tyVarName tyvar
    occ  = getOccName name
    -- System Names are for unification variables;
    -- when we tidy them we give them a trailing "0" (or 1 etc)
    -- so that they don't take precedence for the un-modified name
    occ1 | isSystemName name = mkTyVarOcc (occNameString occ ++ "0")
         | otherwise         = occ


---------------
tidyFreeTyVars :: TidyEnv -> TyVarSet -> TidyEnv
-- ^ Add the free 'TyVar's to the env in tidy form,
-- so that we can tidy the type they are free in
tidyFreeTyVars env tyvars = fst (tidyOpenTyVars env (varSetElems tyvars))

---------------
tidyOpenTyVars :: TidyEnv -> [TyVar] -> (TidyEnv, [TyVar])
tidyOpenTyVars env tyvars = mapAccumL tidyOpenTyVar env tyvars

---------------
tidyOpenTyVar :: TidyEnv -> TyVar -> (TidyEnv, TyVar)
-- ^ Treat a new 'TyVar' as a binder, and give it a fresh tidy name
-- using the environment if one has not already been allocated. See
-- also 'tidyTyVarBndr'
tidyOpenTyVar env@(_, subst) tyvar
  = case lookupVarEnv subst tyvar of
	Just tyvar' -> (env, tyvar')		-- Already substituted
	Nothing	    -> tidyTyVarBndr env tyvar	-- Treat it as a binder

---------------
tidyType :: TidyEnv -> Type -> Type
tidyType env@(_, subst) ty
  = go ty
  where
    go (TyVarTy tv)	    = case lookupVarEnv subst tv of
				Nothing  -> expand tv
				Just tv' -> expand tv'
    go (TyConApp tycon tys) = let args = map go tys
			      in args `seqList` TyConApp tycon args
    go (PredTy sty)	    = PredTy (tidyPred env sty)
    go (AppTy fun arg)	    = (AppTy $! (go fun)) $! (go arg)
    go (FunTy fun arg)	    = (FunTy $! (go fun)) $! (go arg)
    go (LiteralTy n)  	    = LiteralTy n
    go (ForAllTy tv ty)	    = ForAllTy tvp $! (tidyType envp ty)
			      where
			        (envp, tvp) = tidyTyVarBndr env tv

    -- Expand FlatSkols, the skolems introduced by flattening process
    -- We don't want to show them in type error messages
    expand tv | isTcTyVar tv
              , FlatSkol ty <- tcTyVarDetails tv
              = go ty
              | otherwise
              = TyVarTy tv

---------------
tidyTypes :: TidyEnv -> [Type] -> [Type]
tidyTypes env tys = map (tidyType env) tys

---------------
tidyPred :: TidyEnv -> PredType -> PredType
tidyPred env (IParam n ty)     = IParam n (tidyType env ty)
tidyPred env (ClassP clas tys) = ClassP clas (tidyTypes env tys)
tidyPred env (EqPred ty1 ty2)  = EqPred (tidyType env ty1) (tidyType env ty2)

---------------
-- | Grabs the free type variables, tidies them
-- and then uses 'tidyType' to work over the type itself
tidyOpenType :: TidyEnv -> Type -> (TidyEnv, Type)
tidyOpenType env ty
  = (env', tidyType env' ty)
  where
    env' = tidyFreeTyVars env (tyVarsOfType ty)

---------------
tidyOpenTypes :: TidyEnv -> [Type] -> (TidyEnv, [Type])
tidyOpenTypes env tys = mapAccumL tidyOpenType env tys

---------------
-- | Calls 'tidyType' on a top-level type (i.e. with an empty tidying environment)
tidyTopType :: Type -> Type
tidyTopType ty = tidyType emptyTidyEnv ty

---------------
tidyKind :: TidyEnv -> Kind -> (TidyEnv, Kind)
tidyKind env k = tidyOpenType env k
\end{code}


%************************************************************************
%*									*
		Predicates
%*									*
%************************************************************************

\begin{code}
isImmutableTyVar :: TyVar -> Bool

isImmutableTyVar tv
  | isTcTyVar tv = isSkolemTyVar tv
  | otherwise    = True

isTyConableTyVar, isSkolemTyVar, isOverlappableTyVar,
  isMetaTyVar :: TcTyVar -> Bool 

isTyConableTyVar tv	
	-- True of a meta-type variable that can be filled in 
	-- with a type constructor application; in particular,
	-- not a SigTv
  = ASSERT( isTcTyVar tv) 
    case tcTyVarDetails tv of
	MetaTv (SigTv _) _ -> False
	_                  -> True
	
isSkolemTyVar tv 
  = ASSERT2( isTcTyVar tv, ppr tv )
    case tcTyVarDetails tv of
        SkolemTv {}   -> True
        FlatSkol {}   -> True
        RuntimeUnk {} -> True
        MetaTv {}     -> False

isOverlappableTyVar tv
  = ASSERT( isTcTyVar tv )
    case tcTyVarDetails tv of
        SkolemTv overlappable -> overlappable
        _                     -> False

isMetaTyVar tv 
  = ASSERT2( isTcTyVar tv, ppr tv )
    case tcTyVarDetails tv of
	MetaTv _ _ -> True
	_          -> False

isMetaTyVarTy :: TcType -> Bool
isMetaTyVarTy (TyVarTy tv) = isMetaTyVar tv
isMetaTyVarTy _            = False

isSigTyVar :: Var -> Bool
isSigTyVar tv 
  = ASSERT( isTcTyVar tv )
    case tcTyVarDetails tv of
	MetaTv (SigTv _) _ -> True
	_                  -> False

metaTvRef :: TyVar -> IORef MetaDetails
metaTvRef tv 
  = ASSERT2( isTcTyVar tv, ppr tv )
    case tcTyVarDetails tv of
	MetaTv _ ref -> ref
	_          -> pprPanic "metaTvRef" (ppr tv)

isFlexi, isIndirect :: MetaDetails -> Bool
isFlexi Flexi = True
isFlexi _     = False

isIndirect (Indirect _) = True
isIndirect _            = False

isRuntimeUnkSkol :: TyVar -> Bool
-- Called only in TcErrors; see Note [Runtime skolems] there
isRuntimeUnkSkol x
  | isTcTyVar x, RuntimeUnk <- tcTyVarDetails x = True
  | otherwise                                   = False
\end{code}


%************************************************************************
%*									*
\subsection{Tau, sigma and rho}
%*									*
%************************************************************************

\begin{code}
mkSigmaTy :: [TyVar] -> [PredType] -> Type -> Type
mkSigmaTy tyvars theta tau = mkForAllTys tyvars (mkPhiTy theta tau)

mkPhiTy :: [PredType] -> Type -> Type
mkPhiTy theta ty = foldr (\p r -> mkFunTy (mkPredTy p) r) ty theta
\end{code}

@isTauTy@ tests for nested for-alls.  It should not be called on a boxy type.

\begin{code}
isTauTy :: Type -> Bool
isTauTy ty | Just ty' <- tcView ty = isTauTy ty'
isTauTy (TyVarTy _)	  = True
isTauTy (TyConApp tc tys) = all isTauTy tys && isTauTyCon tc
isTauTy (AppTy a b)	  = isTauTy a && isTauTy b
isTauTy (FunTy a b)	  = isTauTy a && isTauTy b
isTauTy (PredTy _)	  = True		-- Don't look through source types
isTauTy _    		  = False

isTauTyCon :: TyCon -> Bool
-- Returns False for type synonyms whose expansion is a polytype
isTauTyCon tc 
  | isClosedSynTyCon tc = isTauTy (snd (synTyConDefn tc))
  | otherwise           = True

---------------
getDFunTyKey :: Type -> OccName -- Get some string from a type, to be used to
				-- construct a dictionary function name
getDFunTyKey ty | Just ty' <- tcView ty = getDFunTyKey ty'
getDFunTyKey (TyVarTy tv)    = getOccName tv
getDFunTyKey (TyConApp tc _) = getOccName tc
getDFunTyKey (AppTy fun _)   = getDFunTyKey fun
getDFunTyKey (FunTy _ _)     = getOccName funTyCon
getDFunTyKey (ForAllTy _ t)  = getDFunTyKey t
getDFunTyKey (LiteralTy x)   = getDFunTyLitKey x
getDFunTyKey ty		     = pprPanic "getDFunTyKey" (pprType ty)
-- PredTy shouldn't happen

getDFunTyLitKey :: TyLit -> OccName
getDFunTyLitKey (NumberTyLit n) = mkOccName Name.varName (show n)

\end{code}


%************************************************************************
%*									*
\subsection{Expanding and splitting}
%*									*
%************************************************************************

These tcSplit functions are like their non-Tc analogues, but
	a) they do not look through newtypes
	b) they do not look through PredTys

However, they are non-monadic and do not follow through mutable type
variables.  It's up to you to make sure this doesn't matter.

\begin{code}
tcSplitForAllTys :: Type -> ([TyVar], Type)
tcSplitForAllTys ty = split ty ty []
   where
     split orig_ty ty tvs | Just ty' <- tcView ty = split orig_ty ty' tvs
     split _ (ForAllTy tv ty) tvs 
       | not (isCoVar tv) = split ty ty (tv:tvs)
     split orig_ty _ tvs = (reverse tvs, orig_ty)

tcIsForAllTy :: Type -> Bool
tcIsForAllTy ty | Just ty' <- tcView ty = tcIsForAllTy ty'
tcIsForAllTy (ForAllTy tv _) = not (isCoVar tv)
tcIsForAllTy _               = False

tcSplitPredFunTy_maybe :: Type -> Maybe (PredType, Type)
-- Split off the first predicate argument from a type
tcSplitPredFunTy_maybe ty | Just ty' <- tcView ty = tcSplitPredFunTy_maybe ty'
tcSplitPredFunTy_maybe (ForAllTy tv ty)
  | isCoVar tv = Just (coVarPred tv, ty)
tcSplitPredFunTy_maybe (FunTy arg res)
  | Just p <- tcSplitPredTy_maybe arg = Just (p, res)
tcSplitPredFunTy_maybe _
  = Nothing

tcSplitPhiTy :: Type -> (ThetaType, Type)
tcSplitPhiTy ty
  = split ty []
  where
    split ty ts 
      = case tcSplitPredFunTy_maybe ty of
	  Just (pred, ty) -> split ty (pred:ts)
	  Nothing         -> (reverse ts, ty)

tcSplitSigmaTy :: Type -> ([TyVar], ThetaType, Type)
tcSplitSigmaTy ty = case tcSplitForAllTys ty of
			(tvs, rho) -> case tcSplitPhiTy rho of
					(theta, tau) -> (tvs, theta, tau)

-----------------------
tcDeepSplitSigmaTy_maybe
  :: TcSigmaType -> Maybe ([TcType], [TyVar], ThetaType, TcSigmaType)
-- Looks for a *non-trivial* quantified type, under zero or more function arrows
-- By "non-trivial" we mean either tyvars or constraints are non-empty

tcDeepSplitSigmaTy_maybe ty
  | Just (arg_ty, res_ty)           <- tcSplitFunTy_maybe ty
  , Just (arg_tys, tvs, theta, rho) <- tcDeepSplitSigmaTy_maybe res_ty
  = Just (arg_ty:arg_tys, tvs, theta, rho)

  | (tvs, theta, rho) <- tcSplitSigmaTy ty
  , not (null tvs && null theta)
  = Just ([], tvs, theta, rho)

  | otherwise = Nothing

-----------------------
tcTyConAppTyCon :: Type -> TyCon
tcTyConAppTyCon ty = case tcSplitTyConApp_maybe ty of
			Just (tc, _) -> tc
			Nothing	     -> pprPanic "tcTyConAppTyCon" (pprType ty)

tcTyConAppArgs :: Type -> [Type]
tcTyConAppArgs ty = case tcSplitTyConApp_maybe ty of
			Just (_, args) -> args
			Nothing	       -> pprPanic "tcTyConAppArgs" (pprType ty)

tcSplitTyConApp :: Type -> (TyCon, [Type])
tcSplitTyConApp ty = case tcSplitTyConApp_maybe ty of
			Just stuff -> stuff
			Nothing	   -> pprPanic "tcSplitTyConApp" (pprType ty)

tcSplitTyConApp_maybe :: Type -> Maybe (TyCon, [Type])
tcSplitTyConApp_maybe ty | Just ty' <- tcView ty = tcSplitTyConApp_maybe ty'
tcSplitTyConApp_maybe (TyConApp tc tys) = Just (tc, tys)
tcSplitTyConApp_maybe (FunTy arg res)   = Just (funTyCon, [arg,res])
	-- Newtypes are opaque, so they may be split
	-- However, predicates are not treated
	-- as tycon applications by the type checker
tcSplitTyConApp_maybe _                 = Nothing

-----------------------
tcSplitFunTys :: Type -> ([Type], Type)
tcSplitFunTys ty = case tcSplitFunTy_maybe ty of
			Nothing	       -> ([], ty)
			Just (arg,res) -> (arg:args, res')
				       where
					  (args,res') = tcSplitFunTys res

tcSplitFunTy_maybe :: Type -> Maybe (Type, Type)
tcSplitFunTy_maybe ty | Just ty' <- tcView ty           = tcSplitFunTy_maybe ty'
tcSplitFunTy_maybe (FunTy arg res) | not (isPredTy arg) = Just (arg, res)
tcSplitFunTy_maybe _                                    = Nothing
	-- Note the (not (isPredTy arg)) guard
	-- Consider	(?x::Int) => Bool
	-- We don't want to treat this as a function type!
	-- A concrete example is test tc230:
	--	f :: () -> (?p :: ()) => () -> ()
	--
	--	g = f () ()

tcSplitFunTysN
	:: TcRhoType 
	-> Arity		-- N: Number of desired args
	-> ([TcSigmaType], 	-- Arg types (N or fewer)
	    TcSigmaType)	-- The rest of the type

tcSplitFunTysN ty n_args
  | n_args == 0
  = ([], ty)
  | Just (arg,res) <- tcSplitFunTy_maybe ty
  = case tcSplitFunTysN res (n_args - 1) of
	(args, res) -> (arg:args, res)
  | otherwise
  = ([], ty)

tcSplitFunTy :: Type -> (Type, Type)
tcSplitFunTy  ty = expectJust "tcSplitFunTy" (tcSplitFunTy_maybe ty)

tcFunArgTy :: Type -> Type
tcFunArgTy    ty = fst (tcSplitFunTy ty)

tcFunResultTy :: Type -> Type
tcFunResultTy ty = snd (tcSplitFunTy ty)

-----------------------
tcSplitAppTy_maybe :: Type -> Maybe (Type, Type)
tcSplitAppTy_maybe ty | Just ty' <- tcView ty = tcSplitAppTy_maybe ty'
tcSplitAppTy_maybe ty = repSplitAppTy_maybe ty

tcSplitAppTy :: Type -> (Type, Type)
tcSplitAppTy ty = case tcSplitAppTy_maybe ty of
		    Just stuff -> stuff
		    Nothing    -> pprPanic "tcSplitAppTy" (pprType ty)

tcSplitAppTys :: Type -> (Type, [Type])
tcSplitAppTys ty
  = go ty []
  where
    go ty args = case tcSplitAppTy_maybe ty of
		   Just (ty', arg) -> go ty' (arg:args)
		   Nothing	   -> (ty,args)

-----------------------
tcGetTyVar_maybe :: Type -> Maybe TyVar
tcGetTyVar_maybe ty | Just ty' <- tcView ty = tcGetTyVar_maybe ty'
tcGetTyVar_maybe (TyVarTy tv)   = Just tv
tcGetTyVar_maybe _              = Nothing

tcGetTyVar :: String -> Type -> TyVar
tcGetTyVar msg ty = expectJust msg (tcGetTyVar_maybe ty)

tcIsTyVarTy :: Type -> Bool
tcIsTyVarTy ty = maybeToBool (tcGetTyVar_maybe ty)

-----------------------
tcSplitDFunTy :: Type -> ([TyVar], Int, Class, [Type])
-- Split the type of a dictionary function
-- We don't use tcSplitSigmaTy,  because a DFun may (with NDP)
-- have non-Pred arguments, such as
--     df :: forall m. (forall b. Eq b => Eq (m b)) -> C m
tcSplitDFunTy ty 
  = case tcSplitForAllTys ty   of { (tvs, rho)  ->
    case split_dfun_args 0 rho of { (n_theta, tau) ->
    case tcSplitDFunHead tau   of { (clas, tys) ->
    (tvs, n_theta, clas, tys) }}}
  where
    -- Count the context of the dfun.  This can be a mix of
    -- coercion and class constraints; or (in the general NDP case)
    -- some other function argument
    split_dfun_args n ty | Just ty' <- tcView ty = split_dfun_args n ty'
    split_dfun_args n (ForAllTy tv ty) = ASSERT( isCoVar tv ) split_dfun_args (n+1) ty
    split_dfun_args n (FunTy _ ty)     = split_dfun_args (n+1) ty
    split_dfun_args n ty               = (n, ty)

tcSplitDFunHead :: Type -> (Class, [Type])
tcSplitDFunHead tau  
  = case tcSplitPredTy_maybe tau of 
	Just (ClassP clas tys) -> (clas, tys)
	_ -> pprPanic "tcSplitDFunHead" (ppr tau)

tcInstHeadTyNotSynonym :: Type -> Bool
-- Used in Haskell-98 mode, for the argument types of an instance head
-- These must not be type synonyms, but everywhere else type synonyms
-- are transparent, so we need a special function here
tcInstHeadTyNotSynonym ty
  = case ty of
        TyConApp tc _ -> not (isSynTyCon tc)
        _ -> True

tcInstHeadTyAppAllTyVars :: Type -> Bool
-- Used in Haskell-98 mode, for the argument types of an instance head
-- These must be a constructor applied to type variable arguments
tcInstHeadTyAppAllTyVars ty
  | Just ty' <- tcView ty       -- Look through synonyms
  = tcInstHeadTyAppAllTyVars ty'
  | otherwise
  = case ty of
	TyConApp _ tys  -> ok tys
	FunTy arg res   -> ok [arg, res]
	_               -> False
  where
	-- Check that all the types are type variables,
	-- and that each is distinct
    ok tys = equalLength tvs tys && hasNoDups tvs
	   where
	     tvs = mapCatMaybes get_tv tys

    get_tv (TyVarTy tv)  = Just tv	-- through synonyms
    get_tv _             = Nothing
\end{code}



%************************************************************************
%*									*
\subsection{Predicate types}
%*									*
%************************************************************************

\begin{code}
evVarPred :: EvVar -> PredType
evVarPred var
  = case tcSplitPredTy_maybe (varType var) of
      Just pred -> pred
      Nothing   -> pprPanic "evVarPred" (ppr var <+> ppr (varType var))

tcSplitPredTy_maybe :: Type -> Maybe PredType
   -- Returns Just for predicates only
tcSplitPredTy_maybe ty | Just ty' <- tcView ty = tcSplitPredTy_maybe ty'
tcSplitPredTy_maybe (PredTy p)    = Just p
tcSplitPredTy_maybe _             = Nothing

predTyUnique :: PredType -> Unique
predTyUnique (IParam n _)    = getUnique (ipNameName n)
predTyUnique (ClassP clas _) = getUnique clas
predTyUnique (EqPred a b)    = pprPanic "predTyUnique" (ppr (EqPred a b))
\end{code}


--------------------- Dictionary types ---------------------------------

\begin{code}
mkClassPred :: Class -> [Type] -> PredType
mkClassPred clas tys = ClassP clas tys

isClassPred :: PredType -> Bool
isClassPred (ClassP _ _) = True
isClassPred _            = False

isTyVarClassPred :: PredType -> Bool
isTyVarClassPred (ClassP _ tys) = all tcIsTyVarTy tys
isTyVarClassPred _              = False

getClassPredTys_maybe :: PredType -> Maybe (Class, [Type])
getClassPredTys_maybe (ClassP clas tys) = Just (clas, tys)
getClassPredTys_maybe _                 = Nothing

getClassPredTys :: PredType -> (Class, [Type])
getClassPredTys (ClassP clas tys) = (clas, tys)
getClassPredTys _ = panic "getClassPredTys"

mkDictTy :: Class -> [Type] -> Type
mkDictTy clas tys = mkPredTy (ClassP clas tys)

isDictLikeTy :: Type -> Bool
-- Note [Dictionary-like types]
isDictLikeTy ty | Just ty' <- tcView ty = isDictTy ty'
isDictLikeTy (PredTy p) = isClassPred p
isDictLikeTy (TyConApp tc tys) 
  | isTupleTyCon tc     = all isDictLikeTy tys
isDictLikeTy _          = False
\end{code}

Superclasses

\begin{code}
mkMinimalBySCs :: [PredType] -> [PredType]
-- Remove predicates that can be deduced from others by superclasses
mkMinimalBySCs ptys = [ ploc |  ploc <- ptys
                             ,  ploc `not_in_preds` rec_scs ]
 where
   rec_scs = concatMap trans_super_classes ptys
   not_in_preds p ps = null (filter (tcEqPred p) ps)
   trans_super_classes (ClassP cls tys) = transSuperClasses cls tys
   trans_super_classes _other_pty       = []

transSuperClasses :: Class -> [Type] -> [PredType]
transSuperClasses cls tys
  = foldl (\pts p -> trans_sc p ++ pts) [] $
    immSuperClasses cls tys
  where trans_sc :: PredType -> [PredType]
        trans_sc this_pty@(ClassP cls tys)
          = foldl (\pts p -> trans_sc p ++ pts) [this_pty] $
            immSuperClasses cls tys
        trans_sc pty = [pty]

immSuperClasses :: Class -> [Type] -> [PredType]
immSuperClasses cls tys
  = substTheta (zipTopTvSubst tyvars tys) sc_theta
  where (tyvars,sc_theta,_,_) = classBigSig cls
\end{code}

Note [Dictionary-like types]
~~~~~~~~~~~~~~~~~~~~~~~~~~~~
Being "dictionary-like" means either a dictionary type or a tuple thereof.
In GHC 6.10 we build implication constraints which construct such tuples,
and if we land up with a binding
    t :: (C [a], Eq [a])
    t = blah
then we want to treat t as cheap under "-fdicts-cheap" for example.
(Implication constraints are normally inlined, but sadly not if the
occurrence is itself inside an INLINE function!  Until we revise the 
handling of implication constraints, that is.)  This turned out to
be important in getting good arities in DPH code.  Example:

    class C a
    class D a where { foo :: a -> a }
    instance C a => D (Maybe a) where { foo x = x }

    bar :: (C a, C b) => a -> b -> (Maybe a, Maybe b)
    {-# INLINE bar #-}
    bar x y = (foo (Just x), foo (Just y))

Then 'bar' should jolly well have arity 4 (two dicts, two args), but
we ended up with something like
   bar = __inline_me__ (\d1,d2. let t :: (D (Maybe a), D (Maybe b)) = ...
                                in \x,y. <blah>)

This is all a bit ad-hoc; eg it relies on knowing that implication
constraints build tuples.

--------------------- Implicit parameters ---------------------------------

\begin{code}
mkIPPred :: IPName Name -> Type -> PredType
mkIPPred ip ty = IParam ip ty

isIPPred :: PredType -> Bool
isIPPred (IParam _ _) = True
isIPPred _            = False
\end{code}

--------------------- Equality predicates ---------------------------------
\begin{code}
substEqSpec :: TvSubst -> [(TyVar,Type)] -> [(TcType,TcType)]
substEqSpec subst eq_spec = [ (substTyVar subst tv, substTy subst ty)
			    | (tv,ty) <- eq_spec]
\end{code}


%************************************************************************
%*									*
\subsection{Predicates}
%*									*
%************************************************************************

isSigmaTy returns true of any qualified type.  It doesn't *necessarily* have 
any foralls.  E.g.
	f :: (?x::Int) => Int -> Int

\begin{code}
isSigmaTy :: Type -> Bool
isSigmaTy ty | Just ty' <- tcView ty = isSigmaTy ty'
isSigmaTy (ForAllTy _ _) = True
isSigmaTy (FunTy a _)    = isPredTy a
isSigmaTy _              = False

isOverloadedTy :: Type -> Bool
-- Yes for a type of a function that might require evidence-passing
-- Used only by bindLocalMethods
-- NB: be sure to check for type with an equality predicate; hence isCoVar
isOverloadedTy ty | Just ty' <- tcView ty = isOverloadedTy ty'
isOverloadedTy (ForAllTy tv ty) = isCoVar tv || isOverloadedTy ty
isOverloadedTy (FunTy a _)      = isPredTy a
isOverloadedTy _                = False

isPredTy :: Type -> Bool	-- Belongs in TcType because it does 
				-- not look through newtypes, or predtypes (of course)
isPredTy ty | Just ty' <- tcView ty = isPredTy ty'
isPredTy (PredTy _) = True
isPredTy _          = False
\end{code}

\begin{code}
isFloatTy, isDoubleTy, isIntegerTy, isIntTy, isWordTy, isBoolTy,
    isUnitTy, isCharTy :: Type -> Bool
isFloatTy      = is_tc floatTyConKey
isDoubleTy     = is_tc doubleTyConKey
isIntegerTy    = is_tc integerTyConKey
isIntTy        = is_tc intTyConKey
isWordTy       = is_tc wordTyConKey
isBoolTy       = is_tc boolTyConKey
isUnitTy       = is_tc unitTyConKey
isCharTy       = is_tc charTyConKey

isStringTy :: Type -> Bool
isStringTy ty
  = case tcSplitTyConApp_maybe ty of
      Just (tc, [arg_ty]) -> tc == listTyCon && isCharTy arg_ty
      _                   -> False

is_tc :: Unique -> Type -> Bool
-- Newtypes are opaque to this
is_tc uniq ty = case tcSplitTyConApp_maybe ty of
			Just (tc, _) -> uniq == getUnique tc
			Nothing	     -> False
\end{code}

\begin{code}
-- NB: Currently used in places where we have already expanded type synonyms;
--     hence no 'coreView'.  This could, however, be changed without breaking
--     any code.
isSynFamilyTyConApp :: TcTauType -> Bool
isSynFamilyTyConApp (TyConApp tc tys) = isSynFamilyTyCon tc && 
                                      length tys == tyConArity tc 
isSynFamilyTyConApp _other            = False
\end{code}


%************************************************************************
%*									*
\subsection{Misc}
%*									*
%************************************************************************

\begin{code}
deNoteType :: Type -> Type
-- Remove all *outermost* type synonyms and other notes
deNoteType ty | Just ty' <- tcView ty = deNoteType ty'
deNoteType ty = ty
\end{code}

\begin{code}
tcTyVarsOfType :: Type -> TcTyVarSet
-- Just the *TcTyVars* free in the type
-- (Types.tyVarsOfTypes finds all free TyVars)
tcTyVarsOfType (TyVarTy tv)	    = if isTcTyVar tv then unitVarSet tv
						      else emptyVarSet
tcTyVarsOfType (TyConApp _ tys)     = tcTyVarsOfTypes tys
tcTyVarsOfType (PredTy sty)	    = tcTyVarsOfPred sty
tcTyVarsOfType (FunTy arg res)	    = tcTyVarsOfType arg `unionVarSet` tcTyVarsOfType res
tcTyVarsOfType (LiteralTy _)        = emptyVarSet
tcTyVarsOfType (AppTy fun arg)	    = tcTyVarsOfType fun `unionVarSet` tcTyVarsOfType arg
tcTyVarsOfType (ForAllTy tyvar ty)  = (tcTyVarsOfType ty `delVarSet` tyvar)
                                      `unionVarSet` tcTyVarsOfTyVar tyvar
	-- We do sometimes quantify over skolem TcTyVars

tcTyVarsOfTyVar :: TcTyVar -> TyVarSet
tcTyVarsOfTyVar tv | isCoVar tv = tcTyVarsOfType (tyVarKind tv)
                   | otherwise  = emptyVarSet

tcTyVarsOfTypes :: [Type] -> TyVarSet
tcTyVarsOfTypes tys = foldr (unionVarSet.tcTyVarsOfType) emptyVarSet tys

tcTyVarsOfPred :: PredType -> TyVarSet
tcTyVarsOfPred (IParam _ ty)  	= tcTyVarsOfType ty
tcTyVarsOfPred (ClassP _ tys) 	= tcTyVarsOfTypes tys
tcTyVarsOfPred (EqPred ty1 ty2) = tcTyVarsOfType ty1 `unionVarSet` tcTyVarsOfType ty2
\end{code}

Note [Silly type synonym]
~~~~~~~~~~~~~~~~~~~~~~~~~
Consider
	type T a = Int
What are the free tyvars of (T x)?  Empty, of course!  
Here's the example that Ralf Laemmel showed me:
	foo :: (forall a. C u a -> C u a) -> u
	mappend :: Monoid u => u -> u -> u

	bar :: Monoid u => u
	bar = foo (\t -> t `mappend` t)
We have to generalise at the arg to f, and we don't
want to capture the constraint (Monad (C u a)) because
it appears to mention a.  Pretty silly, but it was useful to him.

exactTyVarsOfType is used by the type checker to figure out exactly
which type variables are mentioned in a type.  It's also used in the
smart-app checking code --- see TcExpr.tcIdApp

On the other hand, consider a *top-level* definition
	f = (\x -> x) :: T a -> T a
If we don't abstract over 'a' it'll get fixed to GHC.Prim.Any, and then
if we have an application like (f "x") we get a confusing error message 
involving Any.  So the conclusion is this: when generalising
  - at top level use tyVarsOfType
  - in nested bindings use exactTyVarsOfType
See Trac #1813 for example.

\begin{code}
exactTyVarsOfType :: TcType -> TyVarSet
-- Find the free type variables (of any kind)
-- but *expand* type synonyms.  See Note [Silly type synonym] above.
exactTyVarsOfType ty
  = go ty
  where
    go ty | Just ty' <- tcView ty = go ty'	-- This is the key line
<<<<<<< HEAD
    go (TyVarTy tv)         	  = unitVarSet tv
    go (TyConApp _ tys)     	  = exactTyVarsOfTypes tys
    go (LiteralTy _)              = emptyVarSet
    go (PredTy ty)	    	  = go_pred ty
    go (FunTy arg res)	    	  = go arg `unionVarSet` go res
    go (AppTy fun arg)	    	  = go fun `unionVarSet` go arg
    go (ForAllTy tyvar ty)  	  = delVarSet (go ty) tyvar
                                    `unionVarSet` go_tv tyvar
=======
    go (TyVarTy tv)         = unitVarSet tv
    go (TyConApp _ tys)     = exactTyVarsOfTypes tys
    go (PredTy ty)	    = go_pred ty
    go (FunTy arg res)	    = go arg `unionVarSet` go res
    go (AppTy fun arg)	    = go fun `unionVarSet` go arg
    go (ForAllTy tyvar ty)  = delVarSet (go ty) tyvar
                              `unionVarSet` go_tv tyvar
>>>>>>> 7eb9cce3

    go_pred (IParam _ ty)    = go ty
    go_pred (ClassP _ tys)   = exactTyVarsOfTypes tys
    go_pred (EqPred ty1 ty2) = go ty1 `unionVarSet` go ty2

    go_tv tyvar | isCoVar tyvar = go (tyVarKind tyvar)
                | otherwise     = emptyVarSet

exactTyVarsOfTypes :: [TcType] -> TyVarSet
exactTyVarsOfTypes tys = foldr (unionVarSet . exactTyVarsOfType) emptyVarSet tys
\end{code}

Find the free tycons and classes of a type.  This is used in the front
end of the compiler.

\begin{code}
<<<<<<< HEAD
tyClsNamesOfType :: Type -> NameSet
tyClsNamesOfType (TyVarTy _)		    = emptyNameSet
tyClsNamesOfType (TyConApp tycon tys)	    = unitNameSet (getName tycon) `unionNameSets` tyClsNamesOfTypes tys
tyClsNamesOfType (PredTy (IParam _ ty))     = tyClsNamesOfType ty
tyClsNamesOfType (PredTy (ClassP cl tys))   = unitNameSet (getName cl) `unionNameSets` tyClsNamesOfTypes tys
tyClsNamesOfType (PredTy (EqPred ty1 ty2))  = tyClsNamesOfType ty1 `unionNameSets` tyClsNamesOfType ty2
tyClsNamesOfType (FunTy arg res)	    = tyClsNamesOfType arg `unionNameSets` tyClsNamesOfType res
tyClsNamesOfType (AppTy fun arg)	    = tyClsNamesOfType fun `unionNameSets` tyClsNamesOfType arg
tyClsNamesOfType (ForAllTy _ ty)	    = tyClsNamesOfType ty
tyClsNamesOfType (LiteralTy _)              = emptyNameSet

tyClsNamesOfTypes :: [Type] -> NameSet
tyClsNamesOfTypes tys = foldr (unionNameSets . tyClsNamesOfType) emptyNameSet tys

tyClsNamesOfDFunHead :: Type -> NameSet
=======
orphNamesOfType :: Type -> NameSet
orphNamesOfType ty | Just ty' <- tcView ty = orphNamesOfType ty'
		-- Look through type synonyms (Trac #4912)
orphNamesOfType (TyVarTy _)		   = emptyNameSet
orphNamesOfType (TyConApp tycon tys)       = unitNameSet (getName tycon) 
                                             `unionNameSets` orphNamesOfTypes tys
orphNamesOfType (PredTy (IParam _ ty))    = orphNamesOfType ty
orphNamesOfType (PredTy (ClassP cl tys))  = unitNameSet (getName cl) 
                                            `unionNameSets` orphNamesOfTypes tys
orphNamesOfType (PredTy (EqPred ty1 ty2)) = orphNamesOfType ty1 
                                            `unionNameSets` orphNamesOfType ty2
orphNamesOfType (FunTy arg res)	    = orphNamesOfType arg `unionNameSets` orphNamesOfType res
orphNamesOfType (AppTy fun arg)	    = orphNamesOfType fun `unionNameSets` orphNamesOfType arg
orphNamesOfType (ForAllTy _ ty)	    = orphNamesOfType ty

orphNamesOfTypes :: [Type] -> NameSet
orphNamesOfTypes tys = foldr (unionNameSets . orphNamesOfType) emptyNameSet tys

orphNamesOfDFunHead :: Type -> NameSet
>>>>>>> 7eb9cce3
-- Find the free type constructors and classes 
-- of the head of the dfun instance type
-- The 'dfun_head_type' is because of
--	instance Foo a => Baz T where ...
-- The decl is an orphan if Baz and T are both not locally defined,
--	even if Foo *is* locally defined
orphNamesOfDFunHead dfun_ty 
  = case tcSplitSigmaTy dfun_ty of
	(_, _, head_ty) -> orphNamesOfType head_ty
\end{code}


%************************************************************************
%*									*
\subsection[TysWiredIn-ext-type]{External types}
%*									*
%************************************************************************

The compiler's foreign function interface supports the passing of a
restricted set of types as arguments and results (the restricting factor
being the )

\begin{code}
tcSplitIOType_maybe :: Type -> Maybe (TyCon, Type, CoercionI)
-- (isIOType t) returns Just (IO,t',co)
--				if co : t ~ IO t'
--		returns Nothing otherwise
tcSplitIOType_maybe ty 
  = case tcSplitTyConApp_maybe ty of
	-- This split absolutely has to be a tcSplit, because we must
	-- see the IO type; and it's a newtype which is transparent to splitTyConApp.

	Just (io_tycon, [io_res_ty]) 
	   |  io_tycon `hasKey` ioTyConKey 
	   -> Just (io_tycon, io_res_ty, IdCo ty)

	Just (tc, tys)
	   | not (isRecursiveTyCon tc)
	   , Just (ty, co1) <- instNewTyCon_maybe tc tys
		  -- Newtypes that require a coercion are ok
	   -> case tcSplitIOType_maybe ty of
		Nothing		    -> Nothing
		Just (tc, ty', co2) -> Just (tc, ty', co1 `mkTransCoI` co2)

	_ -> Nothing

isFFITy :: Type -> Bool
-- True for any TyCon that can possibly be an arg or result of an FFI call
isFFITy ty = checkRepTyCon legalFFITyCon ty

isFFIArgumentTy :: DynFlags -> Safety -> Type -> Bool
-- Checks for valid argument type for a 'foreign import'
isFFIArgumentTy dflags safety ty 
   = checkRepTyCon (legalOutgoingTyCon dflags safety) ty

isFFIExternalTy :: Type -> Bool
-- Types that are allowed as arguments of a 'foreign export'
isFFIExternalTy ty = checkRepTyCon legalFEArgTyCon ty

isFFIImportResultTy :: DynFlags -> Type -> Bool
isFFIImportResultTy dflags ty 
  = checkRepTyCon (legalFIResultTyCon dflags) ty

isFFIExportResultTy :: Type -> Bool
isFFIExportResultTy ty = checkRepTyCon legalFEResultTyCon ty

isFFIDynArgumentTy :: Type -> Bool
-- The argument type of a foreign import dynamic must be Ptr, FunPtr, Addr,
-- or a newtype of either.
isFFIDynArgumentTy = checkRepTyConKey [ptrTyConKey, funPtrTyConKey]

isFFIDynResultTy :: Type -> Bool
-- The result type of a foreign export dynamic must be Ptr, FunPtr, Addr,
-- or a newtype of either.
isFFIDynResultTy = checkRepTyConKey [ptrTyConKey, funPtrTyConKey]

isFFILabelTy :: Type -> Bool
-- The type of a foreign label must be Ptr, FunPtr, Addr,
-- or a newtype of either.
isFFILabelTy = checkRepTyConKey [ptrTyConKey, funPtrTyConKey]

isFFIPrimArgumentTy :: DynFlags -> Type -> Bool
-- Checks for valid argument type for a 'foreign import prim'
-- Currently they must all be simple unlifted types.
isFFIPrimArgumentTy dflags ty
   = checkRepTyCon (legalFIPrimArgTyCon dflags) ty

isFFIPrimResultTy :: DynFlags -> Type -> Bool
-- Checks for valid result type for a 'foreign import prim'
-- Currently it must be an unlifted type, including unboxed tuples.
isFFIPrimResultTy dflags ty
   = checkRepTyCon (legalFIPrimResultTyCon dflags) ty

isFFIDotnetTy :: DynFlags -> Type -> Bool
isFFIDotnetTy dflags ty
  = checkRepTyCon (\ tc -> (legalFIResultTyCon dflags tc || 
			   isFFIDotnetObjTy ty || isStringTy ty)) ty
	-- NB: isStringTy used to look through newtypes, but
	--     it no longer does so.  May need to adjust isFFIDotNetTy
	--     if we do want to look through newtypes.

isFFIDotnetObjTy :: Type -> Bool
isFFIDotnetObjTy ty
  = checkRepTyCon check_tc t_ty
  where
   (_, t_ty) = tcSplitForAllTys ty
   check_tc tc = getName tc == objectTyConName

isFunPtrTy :: Type -> Bool
isFunPtrTy = checkRepTyConKey [funPtrTyConKey]

checkRepTyCon :: (TyCon -> Bool) -> Type -> Bool
-- Look through newtypes, but *not* foralls
-- Should work even for recursive newtypes
-- eg Manuel had:	newtype T = MkT (Ptr T)
checkRepTyCon check_tc ty
  = go [] ty
  where
    go rec_nts ty
      | Just (tc,tys) <- splitTyConApp_maybe ty
      = case carefullySplitNewType_maybe rec_nts tc tys of
      	   Just (rec_nts', ty') -> go rec_nts' ty'
	   Nothing	   	-> check_tc tc
      | otherwise
      = False

checkRepTyConKey :: [Unique] -> Type -> Bool
-- Like checkRepTyCon, but just looks at the TyCon key
checkRepTyConKey keys
  = checkRepTyCon (\tc -> tyConUnique tc `elem` keys)
\end{code}

----------------------------------------------
These chaps do the work; they are not exported
----------------------------------------------

\begin{code}
legalFEArgTyCon :: TyCon -> Bool
legalFEArgTyCon tc
  -- It's illegal to make foreign exports that take unboxed
  -- arguments.  The RTS API currently can't invoke such things.  --SDM 7/2000
  = boxedMarshalableTyCon tc

legalFIResultTyCon :: DynFlags -> TyCon -> Bool
legalFIResultTyCon dflags tc
  | tc == unitTyCon         = True
  | otherwise	            = marshalableTyCon dflags tc

legalFEResultTyCon :: TyCon -> Bool
legalFEResultTyCon tc
  | tc == unitTyCon         = True
  | otherwise               = boxedMarshalableTyCon tc

legalOutgoingTyCon :: DynFlags -> Safety -> TyCon -> Bool
-- Checks validity of types going from Haskell -> external world
legalOutgoingTyCon dflags _ tc
  = marshalableTyCon dflags tc

legalFFITyCon :: TyCon -> Bool
-- True for any TyCon that can possibly be an arg or result of an FFI call
legalFFITyCon tc
  = isUnLiftedTyCon tc || boxedMarshalableTyCon tc || tc == unitTyCon

marshalableTyCon :: DynFlags -> TyCon -> Bool
marshalableTyCon dflags tc
  =  (xopt Opt_UnliftedFFITypes dflags 
      && isUnLiftedTyCon tc
      && not (isUnboxedTupleTyCon tc)
      && case tyConPrimRep tc of	-- Note [Marshalling VoidRep]
	   VoidRep -> False
	   _       -> True)
  || boxedMarshalableTyCon tc

boxedMarshalableTyCon :: TyCon -> Bool
boxedMarshalableTyCon tc
   = getUnique tc `elem` [ intTyConKey, int8TyConKey, int16TyConKey
			 , int32TyConKey, int64TyConKey
			 , wordTyConKey, word8TyConKey, word16TyConKey
			 , word32TyConKey, word64TyConKey
			 , floatTyConKey, doubleTyConKey
			 , ptrTyConKey, funPtrTyConKey
			 , charTyConKey
			 , stablePtrTyConKey
			 , boolTyConKey
			 ]

legalFIPrimArgTyCon :: DynFlags -> TyCon -> Bool
-- Check args of 'foreign import prim', only allow simple unlifted types.
-- Strictly speaking it is unnecessary to ban unboxed tuples here since
-- currently they're of the wrong kind to use in function args anyway.
legalFIPrimArgTyCon dflags tc
  = xopt Opt_UnliftedFFITypes dflags
    && isUnLiftedTyCon tc
    && not (isUnboxedTupleTyCon tc)

legalFIPrimResultTyCon :: DynFlags -> TyCon -> Bool
-- Check result type of 'foreign import prim'. Allow simple unlifted
-- types and also unboxed tuple result types '... -> (# , , #)'
legalFIPrimResultTyCon dflags tc
  = xopt Opt_UnliftedFFITypes dflags
    && isUnLiftedTyCon tc
    && (isUnboxedTupleTyCon tc
        || case tyConPrimRep tc of	-- Note [Marshalling VoidRep]
	   VoidRep -> False
	   _       -> True)
\end{code}

Note [Marshalling VoidRep]
~~~~~~~~~~~~~~~~~~~~~~~~~~
We don't treat State# (whose PrimRep is VoidRep) as marshalable.
In turn that means you can't write
	foreign import foo :: Int -> State# RealWorld

Reason: the back end falls over with panic "primRepHint:VoidRep";
	and there is no compelling reason to permit it<|MERGE_RESOLUTION|>--- conflicted
+++ resolved
@@ -1169,24 +1169,14 @@
   = go ty
   where
     go ty | Just ty' <- tcView ty = go ty'	-- This is the key line
-<<<<<<< HEAD
-    go (TyVarTy tv)         	  = unitVarSet tv
-    go (TyConApp _ tys)     	  = exactTyVarsOfTypes tys
-    go (LiteralTy _)              = emptyVarSet
-    go (PredTy ty)	    	  = go_pred ty
-    go (FunTy arg res)	    	  = go arg `unionVarSet` go res
-    go (AppTy fun arg)	    	  = go fun `unionVarSet` go arg
-    go (ForAllTy tyvar ty)  	  = delVarSet (go ty) tyvar
-                                    `unionVarSet` go_tv tyvar
-=======
     go (TyVarTy tv)         = unitVarSet tv
     go (TyConApp _ tys)     = exactTyVarsOfTypes tys
+    go (LiteralTy _)              = emptyVarSet
     go (PredTy ty)	    = go_pred ty
     go (FunTy arg res)	    = go arg `unionVarSet` go res
     go (AppTy fun arg)	    = go fun `unionVarSet` go arg
     go (ForAllTy tyvar ty)  = delVarSet (go ty) tyvar
                               `unionVarSet` go_tv tyvar
->>>>>>> 7eb9cce3
 
     go_pred (IParam _ ty)    = go ty
     go_pred (ClassP _ tys)   = exactTyVarsOfTypes tys
@@ -1203,23 +1193,6 @@
 end of the compiler.
 
 \begin{code}
-<<<<<<< HEAD
-tyClsNamesOfType :: Type -> NameSet
-tyClsNamesOfType (TyVarTy _)		    = emptyNameSet
-tyClsNamesOfType (TyConApp tycon tys)	    = unitNameSet (getName tycon) `unionNameSets` tyClsNamesOfTypes tys
-tyClsNamesOfType (PredTy (IParam _ ty))     = tyClsNamesOfType ty
-tyClsNamesOfType (PredTy (ClassP cl tys))   = unitNameSet (getName cl) `unionNameSets` tyClsNamesOfTypes tys
-tyClsNamesOfType (PredTy (EqPred ty1 ty2))  = tyClsNamesOfType ty1 `unionNameSets` tyClsNamesOfType ty2
-tyClsNamesOfType (FunTy arg res)	    = tyClsNamesOfType arg `unionNameSets` tyClsNamesOfType res
-tyClsNamesOfType (AppTy fun arg)	    = tyClsNamesOfType fun `unionNameSets` tyClsNamesOfType arg
-tyClsNamesOfType (ForAllTy _ ty)	    = tyClsNamesOfType ty
-tyClsNamesOfType (LiteralTy _)              = emptyNameSet
-
-tyClsNamesOfTypes :: [Type] -> NameSet
-tyClsNamesOfTypes tys = foldr (unionNameSets . tyClsNamesOfType) emptyNameSet tys
-
-tyClsNamesOfDFunHead :: Type -> NameSet
-=======
 orphNamesOfType :: Type -> NameSet
 orphNamesOfType ty | Just ty' <- tcView ty = orphNamesOfType ty'
 		-- Look through type synonyms (Trac #4912)
@@ -1234,12 +1207,12 @@
 orphNamesOfType (FunTy arg res)	    = orphNamesOfType arg `unionNameSets` orphNamesOfType res
 orphNamesOfType (AppTy fun arg)	    = orphNamesOfType fun `unionNameSets` orphNamesOfType arg
 orphNamesOfType (ForAllTy _ ty)	    = orphNamesOfType ty
+orphNamesOfType (LiteralTy _)       = emptyNameSet
 
 orphNamesOfTypes :: [Type] -> NameSet
 orphNamesOfTypes tys = foldr (unionNameSets . orphNamesOfType) emptyNameSet tys
 
 orphNamesOfDFunHead :: Type -> NameSet
->>>>>>> 7eb9cce3
 -- Find the free type constructors and classes 
 -- of the head of the dfun instance type
 -- The 'dfun_head_type' is because of
