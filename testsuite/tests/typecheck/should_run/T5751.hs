{-# LANGUAGE FlexibleContexts, FlexibleInstances, GeneralizedNewtypeDeriving, OverlappingInstances, UndecidableInstances #-}
module Main where

class (Monad m) => MonadIO m where
    -- | Lift a computation from the 'IO' monad.
    liftIO :: IO a -> m a

instance MonadIO IO where
    liftIO = id

class XMLGenerator m where
    genElement :: (Maybe String, String) -> m ()

newtype IdentityT m a = IdentityT { runIdentityT :: m a }
<<<<<<< HEAD
    deriving (Functor, Applicative, Monad, MonadIO)
=======
    deriving (Monad, MonadIO, Applicative, Functor)
>>>>>>> 2c516a30

instance (MonadIO m) => (XMLGenerator (IdentityT m)) where
    genElement _ = liftIO $ putStrLn "in genElement"

main :: IO ()
main = 
    do runIdentityT web
       putStrLn "done."

class (Widgets x) => MonadRender x
class (XMLGenerator m)  => Widgets m
-- instance Widgets (IdentityT IO) -- if you uncomment this, it will work
instance MonadRender m => Widgets m
instance MonadRender (IdentityT IO)

web :: ( MonadIO m
       , Widgets m
       , XMLGenerator m
       ) => m ()
web =
    do liftIO $ putStrLn "before"
       genElement (Nothing, "p")
       return ()<|MERGE_RESOLUTION|>--- conflicted
+++ resolved
@@ -12,11 +12,7 @@
     genElement :: (Maybe String, String) -> m ()
 
 newtype IdentityT m a = IdentityT { runIdentityT :: m a }
-<<<<<<< HEAD
-    deriving (Functor, Applicative, Monad, MonadIO)
-=======
     deriving (Monad, MonadIO, Applicative, Functor)
->>>>>>> 2c516a30
 
 instance (MonadIO m) => (XMLGenerator (IdentityT m)) where
     genElement _ = liftIO $ putStrLn "in genElement"
