--- conflicted
+++ resolved
@@ -1,14 +1,7 @@
 \begin{code}
 {-# LANGUAGE CPP #-}
 
-<<<<<<< HEAD
-module TcCanonical(
-    canonicalize, 
-    flattenMany, FlattenEnv(..), FlattenMode(..)
- ) where
-=======
 module TcCanonical( canonicalize ) where
->>>>>>> 8e66365b
 
 #include "HsVersions.h"
 
@@ -23,20 +16,12 @@
 import TyCon
 import TypeRep
 import Var
-<<<<<<< HEAD
-import VarEnv
-=======
->>>>>>> 8e66365b
 import Name( isSystemName )
 import OccName( OccName )
 import Outputable
 import Control.Monad    ( when )
 import DynFlags( DynFlags )
 import VarSet
-<<<<<<< HEAD
-import TcSMonad
-=======
->>>>>>> 8e66365b
 
 import Util
 import BasicTypes
@@ -382,356 +367,8 @@
            ContinueWith new_ev -> do { emitInsoluble (CHoleCan { cc_ev = new_ev, cc_occ = occ })
                                      ; stopWith new_ev "Emit insoluble hole" }
            Stop ev s -> return (Stop ev s) } -- Found a cached copy; won't happen
-<<<<<<< HEAD
 \end{code}
 
-%************************************************************************
-%*                                                                      *
-%*        Flattening (eliminating all function symbols)                 *
-%*                                                                      *
-%************************************************************************
-
-Note [Flattening]
-~~~~~~~~~~~~~~~~~~~~
-  flatten ty  ==>   (xi, cc)
-    where
-      xi has no type functions, unless they appear under ForAlls
-
-      cc = Auxiliary given (equality) constraints constraining
-           the fresh type variables in xi.  Evidence for these
-           is always the identity coercion, because internally the
-           fresh flattening skolem variables are actually identified
-           with the types they have been generated to stand in for.
-
-Note that it is flatten's job to flatten *every type function it sees*.
-flatten is only called on *arguments* to type functions, by canEqGiven.
-
-Recall that in comments we use alpha[flat = ty] to represent a
-flattening skolem variable alpha which has been generated to stand in
-for ty.
-
------ Example of flattening a constraint: ------
-  flatten (List (F (G Int)))  ==>  (xi, cc)
-    where
-      xi  = List alpha
-      cc  = { G Int ~ beta[flat = G Int],
-              F beta ~ alpha[flat = F beta] }
-Here
-  * alpha and beta are 'flattening skolem variables'.
-  * All the constraints in cc are 'given', and all their coercion terms
-    are the identity.
-
-NB: Flattening Skolems only occur in canonical constraints, which
-are never zonked, so we don't need to worry about zonking doing
-accidental unflattening.
-
-Note that we prefer to leave type synonyms unexpanded when possible,
-so when the flattener encounters one, it first asks whether its
-transitive expansion contains any type function applications.  If so,
-it expands the synonym and proceeds; if not, it simply returns the
-unexpanded synonym.
-
-\begin{code}
-data FlattenEnv
-  = FE { fe_mode :: FlattenMode
-       , fe_ev   :: CtEvidence }
-
-data FlattenMode  -- Postcondition for all three: inert wrt the type substitution
-  = FM_FlattenAll          -- Postcondition: function-free
-
-  | FM_Avoid TcTyVar Bool  -- Postcondition:
-                           --  * tyvar is only mentioned in result under a rigid path
-                           --    e.g.   [a] is ok, but F a won't happen
-                           --  * If flat_top is True, top level is not a function application
-                           --   (but under type constructors is ok e.g. [F a])
-
-  | FM_SubstOnly           -- See Note [Flattening under a forall]
-
--- Flatten a bunch of types all at once.
-flattenMany :: FlattenEnv -> [Type] -> TcS ([Xi], [TcCoercion])
--- Coercions :: Xi ~ Type
--- Returns True iff (no flattening happened)
--- NB: The EvVar inside the 'fe_ev :: CtEvidence' is unused,
---     we merely want (a) Given/Solved/Derived/Wanted info
---                    (b) the GivenLoc/WantedLoc for when we create new evidence
-flattenMany fmode tys
-  = -- pprTrace "flattenMany" empty $
-    go tys
-  where go []       = return ([],[])
-        go (ty:tys) = do { (xi,co)    <- flatten fmode ty
-                         ; (xis,cos)  <- go tys
-                         ; return (xi:xis,co:cos) }
-
-flatten :: FlattenEnv -> TcType -> TcS (Xi, TcCoercion)
--- Flatten a type to get rid of type function applications, returning
--- the new type-function-free type, and a collection of new equality
--- constraints.  See Note [Flattening] for more detail.
---
--- Postcondition: Coercion :: Xi ~ TcType
-
-flatten _ xi@(LitTy {}) = return (xi, mkTcNomReflCo xi)
-
-flatten fmode (TyVarTy tv)
-  = flattenTyVar fmode tv
-
-flatten fmode (AppTy ty1 ty2)
-  = do { (xi1,co1) <- flatten fmode ty1
-       ; (xi2,co2) <- flatten fmode ty2
-       ; traceTcS "flatten/appty" (ppr ty1 $$ ppr ty2 $$ ppr xi1 $$ ppr co1 $$ ppr xi2 $$ ppr co2)
-       ; return (mkAppTy xi1 xi2, mkTcAppCo co1 co2) }
-
-flatten fmode (FunTy ty1 ty2)
-  = do { (xi1,co1) <- flatten fmode ty1
-       ; (xi2,co2) <- flatten fmode ty2
-       ; return (mkFunTy xi1 xi2, mkTcFunCo Nominal co1 co2) }
-
-flatten fmode (TyConApp tc tys)
-
-  -- Expand type synonyms that mention type families 
-  -- on the RHS; see Note [Flattening synonyms]
-  | Just (tenv, rhs, tys') <- tcExpandTyCon_maybe tc tys
-  , let expanded_ty = mkAppTys (substTy (mkTopTvSubst tenv) rhs) tys'
-  = case fe_mode fmode of
-      FM_FlattenAll | any isSynFamilyTyCon (tyConsOfType rhs)
-                   -> flatten fmode expanded_ty
-                    | otherwise
-                   -> flattenTyConApp fmode tc tys
-      _ -> flattenTyConApp fmode tc tys
-
-  -- Otherwise, it's a type function application, and we have to
-  -- flatten it away as well, and generate a new given equality constraint
-  -- between the application and a newly generated flattening skolem variable.
-  | isSynFamilyTyCon tc
-  = flattenFamApp fmode tc tys
-
-  -- For * a normal data type application
-  --     * data family application
-  -- we just recursively flatten the arguments.
-  | otherwise  -- Switch off the flat_top bit in FM_Avoid
-  , let fmode' = case fmode of
-                   FE { fe_mode = FM_Avoid tv _ }
-                     -> fmode { fe_mode = FM_Avoid tv False }
-                   _ -> fmode
-  = flattenTyConApp fmode' tc tys
-
-flatten fmode ty@(ForAllTy {})
--- We allow for-alls when, but only when, no type function
--- applications inside the forall involve the bound type variables.
-  = do { let (tvs, rho) = splitForAllTys ty
-       ; (rho', co) <- flatten (fmode { fe_mode = FM_SubstOnly }) rho
-                         -- Substitute only under a forall
-                         -- See Note [Flattening under a forall]
-       ; return (mkForAllTys tvs rho', foldr mkTcForAllCo co tvs) }
-
-flattenTyConApp :: FlattenEnv -> TyCon -> [TcType] -> TcS (Xi, TcCoercion)
-flattenTyConApp fmode tc tys
-  = do { (xis, cos) <- flattenMany fmode tys
-       ; return (mkTyConApp tc xis, mkTcTyConAppCo Nominal tc cos) }
-\end{code}
-
-Note [Flattening synonyms]
-~~~~~~~~~~~~~~~~~~~~~~~~~~
-Not expanding synonyms aggressively improves error messages, and
-keeps types smaller. But we need to take care.
-
-Suppose
-   type T a = a -> a
-and we want to flatten the type (T (F a)).  Then we can safely flatten
-the (F a) to a skolem, and return (T fsk).  We don't need to expand the
-synonym.  This works because TcTyConAppCo can deal with synonyms
-(unlike TyConAppCo), see Note [TcCoercions] in TcEvidence.
-
-But (Trac #8979) for
-   type T a = (F a, a)    where F is a type function
-we must expand the synonym in (say) T Int, to expose the type function
-to the flattener.
-
-
-Note [Flattening under a forall]
-~~~~~~~~~~~~~~~~~~~~~~~~~~~~~~~~
-Under a forall, we
-  (a) MUST apply the inert substitution
-  (b) MUST NOT flatten type family applications
-Hence FMSubstOnly.
-
-For (a) consider   c ~ a, a ~ T (forall b. (b, [c])
-If we don't apply the c~a substitution to the second constraint
-we won't see the occurs-check error.
-
-For (b) consider  (a ~ forall b. F a b), we don't want to flatten
-to     (a ~ forall b.fsk, F a b ~ fsk)
-because now the 'b' has escaped its scope.  We'd have to flatten to
-       (a ~ forall b. fsk b, forall b. F a b ~ fsk b)
-and we have not begun to think about how to make that work!
-
-\begin{code}
-flattenFamApp, flattenExactFamApp, flattenExactFamApp_fully
-  :: FlattenEnv -> TyCon -> [TcType] -> TcS (Xi, TcCoercion)
-  -- flattenFamApp      can be over-saturated
-  -- flattenExactFamApp is exactly saturated
-  -- Postcondition: Coercion :: Xi ~ F tys
-flattenFamApp fmode tc tys  -- Can be over-saturated
-    = ASSERT( tyConArity tc <= length tys )  -- Type functions are saturated
-                 -- The type function might be *over* saturated
-                 -- in which case the remaining arguments should
-                 -- be dealt with by AppTys
-      do { let (tys1, tys_rest) = splitAt (tyConArity tc) tys
-         ; (xi1, co1) <- flattenExactFamApp fmode tc tys1
-               -- co1 :: xi1 ~ F tys1
-         ; (xis_rest, cos_rest) <- flattenMany fmode tys_rest
-               -- cos_res :: xis_rest ~ tys_rest
-         ; return ( mkAppTys xi1 xis_rest   -- NB mkAppTys: rhs_xi might not be a type variable
-                                            --    cf Trac #5655
-                  , mkTcAppCos co1 cos_rest -- (rhs_xi :: F xis) ; (F cos :: F xis ~ F tys)
-                  ) }
-
-flattenExactFamApp fmode tc tys
-  = case fe_mode fmode of
-       FM_SubstOnly -> do { (xis, cos) <- flattenMany fmode tys
-                          ; return ( mkTyConApp tc xis
-                                   , mkTcTyConAppCo Nominal tc cos ) }
-
-       FM_Avoid tv flat_top -> do { (xis, cos) <- flattenMany fmode tys
-                                  ; if flat_top || tv `elemVarSet` tyVarsOfTypes xis
-                                    then flattenExactFamApp_fully fmode tc tys
-                                    else return ( mkTyConApp tc xis
-                                                , mkTcTyConAppCo Nominal tc cos ) }
-       FM_FlattenAll -> flattenExactFamApp_fully fmode tc tys
-
-flattenExactFamApp_fully fmode tc tys
-  = do { (xis, cos) <- flattenMany (fmode { fe_mode = FM_FlattenAll })tys
-       ; let ret_co = mkTcTyConAppCo Nominal tc cos
-              -- ret_co :: F xis ~ F tys
-             ctxt_ev = fe_ev fmode
-
-       ; mb_ct <- lookupFlatCache tc xis
-       ; case mb_ct of
-           Just (co, fsk)  -- co :: F xis ~ fsk
-             | isFskTyVar fsk || not (isGiven ctxt_ev)
-             ->  -- Usable hit in the flat-cache
-                 -- isFskTyVar checks for a "given" in the cache
-                do { traceTcS "flatten/flat-cache hit" $ (ppr tc <+> ppr xis $$ ppr fsk $$ ppr co)
-                   ; (fsk_xi, fsk_co) <- flattenTyVar fmode fsk
-                          -- The fsk may already have been unified, so flatten it
-                          -- fsk_co :: fsk_xi ~ fsk
-                   ; return (fsk_xi, fsk_co `mkTcTransCo` mkTcSymCo co `mkTcTransCo` ret_co) }
-                                    -- :: fsk_xi ~ F xis
-
-           _ -> do { let fam_ty = mkTyConApp tc xis
-                   ; (ev, fsk) <- newFlattenSkolem ctxt_ev fam_ty
-                   ; extendFlatCache tc xis (ctEvCoercion ev, fsk)
-
-                   -- The new constraint (F xis ~ fsk) is not necessarily inert
-                   -- (e.g. the LHS may be a redex) so we must put it in the work list
-                   ; let ct = CFunEqCan { cc_ev     = ev
-                                        , cc_fun    = tc
-                                        , cc_tyargs = xis
-                                        , cc_fsk    = fsk }
-                   ; updWorkListTcS (extendWorkListFunEq ct)
-
-                   ; traceTcS "flatten/flat-cache miss" $ (ppr fam_ty $$ ppr fsk $$ ppr ev)
-                   ; return (mkTyVarTy fsk, mkTcSymCo (ctEvCoercion ev) `mkTcTransCo` ret_co) } }
-\end{code}
-
-\begin{code}
-flattenTyVar :: FlattenEnv -> TcTyVar -> TcS (Xi, TcCoercion)
--- "Flattening" a type variable means to apply the substitution to it
--- The substitution is actually the union of the substitution in the TyBinds
--- for the unification variables that have been unified already with the inert
--- equalities, see Note [Spontaneously solved in TyBinds] in TcInteract.
---
--- Postcondition: co : xi ~ tv
-flattenTyVar fmode tv
-  = do { mb_yes <- flattenTyVarOuter (fe_ev fmode) tv
-       ; case mb_yes of
-           Left tv'         -> -- Done 
-                               do { traceTcS "flattenTyVar1" (ppr tv $$ ppr (tyVarKind tv'))
-                                  ; return (ty', mkTcNomReflCo ty') }
-                            where
-                               ty' = mkTyVarTy tv'
-
-           Right (ty1, co1) -> -- Recurse
-                               do { (ty2, co2) <- flatten fmode ty1
-                                  ; traceTcS "flattenTyVar2" (ppr tv $$ ppr ty2)
-                                  ; return (ty2, co2 `mkTcTransCo` co1) }
-       }
-
-flattenTyVarOuter, flattenTyVarFinal 
-   :: CtEvidence -> TcTyVar -> TcS (Either TyVar (TcType, TcCoercion))
--- Look up the tyvar in 
---   a) the internal MetaTyVar box
---   b) the tyvar binds 
---   c) the inerts
--- Return (Left tv')       if it is not found, tv' has a properly zonked kind
---        (Right (ty, co)) if found, with co :: ty ~ tv
---                         NB: in the latter case ty is not necessarily flattened
-
-flattenTyVarOuter ctxt_ev tv
-  | not (isTcTyVar tv)             -- Happens when flatten under a (forall a. ty)
-  = flattenTyVarFinal ctxt_ev tv   -- So ty contains refernces to the non-TcTyVar a
-  | otherwise
-  = do { mb_ty <- isFilledMetaTyVar_maybe tv
-       ; case mb_ty of {
-           Just ty -> do { traceTcS "Following filled tyvar" (ppr tv <+> equals <+> ppr ty)
-                         ; return (Right (ty, mkTcNomReflCo ty)) } ;
-           Nothing ->
-
-    -- Try in the inert equalities
-    do { ieqs <- getInertEqs
-       ; case lookupVarEnv ieqs tv of
-           Just (ct:_)   -- If the first doesn't work,
-                         -- the subsequent ones won't either
-             | CTyEqCan { cc_ev = ctev, cc_tyvar = tv, cc_rhs = rhs_ty } <- ct
-             , eqCanRewrite tv ctev ctxt_ev
-             ->  do { traceTcS "Following inert tyvar" (ppr tv <+> equals <+> ppr rhs_ty $$ ppr ctev)
-                    ; return (Right (rhs_ty, mkTcSymCo (ctEvCoercion ctev))) }
-                    -- NB: ct is Derived then (fe_ev fmode) must be also, hence
-                    -- we are not going to touch the returned coercion
-                    -- so ctEvCoercion is fine.
-
-           _other -> flattenTyVarFinal ctxt_ev tv
-    } } }
-
-flattenTyVarFinal ctxt_ev tv
-  = -- Done, but make sure the kind is zonked
-    do { let kind       = tyVarKind tv
-             kind_fmode = FE { fe_ev = ctxt_ev, fe_mode = FM_SubstOnly }
-       ; (new_knd, _kind_co) <- flatten kind_fmode kind
-       ; return (Left (setVarType tv new_knd)) }
-\end{code}
-
-Note [Non-idempotent inert substitution]
-~~~~~~~~~~~~~~~~~~~~~~~~~~~~~~~~~~~~~~~~
-The inert substitution is not idempotent in the broad sense. It is only idempotent in
-that it cannot rewrite the RHS of other inert equalities any further. An example of such
-an inert substitution is:
-
- [G] g1 : ta8 ~ ta4
- [W] g2 : ta4 ~ a5Fj
-
-Observe that the wanted cannot rewrite the solved goal, despite the fact that ta4 appears on
-an RHS of an equality. Now, imagine a constraint:
-
- [W] g3: ta8 ~ Int
-
-coming in. If we simply apply once the inert substitution we will get:
-
- [W] g3_1: ta4 ~ Int
-
-and because potentially ta4 is untouchable we will try to insert g3_1 in the inert set,
-getting a panic since the inert only allows ONE equation per LHS type variable (as it
-should).
-
-For this reason, when we reach to flatten a type variable, we flatten it recursively,
-so that we can make sure that the inert substitution /is/ fully applied.
-
-Insufficient (non-recursive) rewriting was the reason for #5668.
-
-
-=======
-\end{code}
-
->>>>>>> 8e66365b
 %************************************************************************
 %*                                                                      *
 %*        Equalities
@@ -993,99 +630,6 @@
    class constraint.
 
 
-<<<<<<< HEAD
-Note [Canonical ordering for equality constraints]
-~~~~~~~~~~~~~~~~~~~~~~~~~~~~~~~~~~~~~~~~~~~~~~~~~~
-Implemented as (<+=) below:
-
-  - Type function applications always come before anything else.
-  - Variables always come before non-variables (other than type
-      function applications).
-
-Note that we don't need to unfold type synonyms on the RHS to check
-the ordering; that is, in the rules above it's OK to consider only
-whether something is *syntactically* a type function application or
-not.  To illustrate why this is OK, suppose we have an equality of the
-form 'tv ~ S a b c', where S is a type synonym which expands to a
-top-level application of the type function F, something like
-
-  type S a b c = F d e
-
-Then to canonicalize 'tv ~ S a b c' we flatten the RHS, and since S's
-expansion contains type function applications the flattener will do
-the expansion and then generate a skolem variable for the type
-function application, so we end up with something like this:
-
-  tv ~ x
-  F d e ~ x
-
-where x is the skolem variable.  This is one extra equation than
-absolutely necessary (we could have gotten away with just 'F d e ~ tv'
-if we had noticed that S expanded to a top-level type function
-application and flipped it around in the first place) but this way
-keeps the code simpler.
-
-Unlike the OutsideIn(X) draft of May 7, 2010, we do not care about the
-ordering of tv ~ tv constraints.  There are several reasons why we
-might:
-
-  (1) In order to be able to extract a substitution that doesn't
-      mention untouchable variables after we are done solving, we might
-      prefer to put touchable variables on the left. However, in and
-      of itself this isn't necessary; we can always re-orient equality
-      constraints at the end if necessary when extracting a substitution.
-
-  (2) To ensure termination we might think it necessary to put
-      variables in lexicographic order. However, this isn't actually
-      necessary as outlined below.
-
-While building up an inert set of canonical constraints, we maintain
-the invariant that the equality constraints in the inert set form an
-acyclic rewrite system when viewed as L-R rewrite rules.  Moreover,
-the given constraints form an idempotent substitution (i.e. none of
-the variables on the LHS occur in any of the RHS's, and type functions
-never show up in the RHS at all), the wanted constraints also form an
-idempotent substitution, and finally the LHS of a given constraint
-never shows up on the RHS of a wanted constraint.  There may, however,
-be a wanted LHS that shows up in a given RHS, since we do not rewrite
-given constraints with wanted constraints.
-
-Suppose we have an inert constraint set
-
-  tg_1 ~ xig_1         -- givens
-  tg_2 ~ xig_2
-  ...
-  tw_1 ~ xiw_1         -- wanteds
-  tw_2 ~ xiw_2
-  ...
-
-where each t_i can be either a type variable or a type function
-application. Now suppose we take a new canonical equality constraint,
-t' ~ xi' (note among other things this means t' does not occur in xi')
-and try to react it with the existing inert set.  We show by induction
-on the number of t_i which occur in t' ~ xi' that this process will
-terminate.
-
-There are several ways t' ~ xi' could react with an existing constraint:
-
-TODO: finish this proof.  The below was for the case where the entire
-inert set is an idempotent subustitution...
-
-(b) We could have t' = t_j for some j.  Then we obtain the new
-    equality xi_j ~ xi'; note that neither xi_j or xi' contain t_j.  We
-    now canonicalize the new equality, which may involve decomposing it
-    into several canonical equalities, and recurse on these.  However,
-    none of the new equalities will contain t_j, so they have fewer
-    occurrences of the t_i than the original equation.
-
-(a) We could have t_j occurring in xi' for some j, with t' /=
-    t_j. Then we substitute xi_j for t_j in xi' and continue.  However,
-    since none of the t_i occur in xi_j, we have decreased the
-    number of t_i that occur in xi', since we eliminated t_j and did not
-    introduce any new ones.
-
-=======
->>>>>>> 8e66365b
 \begin{code}
 canCFunEqCan :: CtEvidence 
              -> TyCon -> [TcType]   -- LHS
@@ -1103,19 +647,11 @@
                         -- :: F tys' ~ F tys
              new_lhs = mkTyConApp fn tys'
              fsk_ty  = mkTyVarTy fsk
-<<<<<<< HEAD
-       ; mb_ev <- rewriteEqEvidence ev NotSwapped new_lhs fsk_ty 
-                                    lhs_co (mkTcNomReflCo fsk_ty)
-       ; case mb_ev of {
-           Stop ev s        -> return (Stop ev s) ;
-           ContinueWith ev' -> 
-=======
        ; mb_ev <- rewriteEqEvidence ev NotSwapped new_lhs fsk_ty
                                     lhs_co (mkTcNomReflCo fsk_ty)
        ; case mb_ev of {
            Stop ev s        -> return (Stop ev s) ;
            ContinueWith ev' ->
->>>>>>> 8e66365b
 
     do { extendFlatCache fn tys' (ctEvCoercion ev', fsk)
        ; continueWith (CFunEqCan { cc_ev = ev', cc_fun = fn
@@ -1131,19 +667,6 @@
   = do { traceTcS "canEqTyVar" (ppr tv1 $$ ppr ty2 $$ ppr swapped)
        ; mb_yes <- flattenTyVarOuter ev tv1
        ; case mb_yes of
-<<<<<<< HEAD
-           Right (ty1, co1) -> -- co1 :: ty1 ~ tv1
-                               do { mb <- rewriteEqEvidence ev swapped  ty1 ps_ty2
-                                                            co1 (mkTcNomReflCo ps_ty2)
-                                  ; traceTcS "canEqTyVar2" (vcat [ppr tv1, ppr ty2, ppr swapped, ppr ty1,
-                                                                  ppUnless (isDerived ev) (ppr co1)])
-                                  ; case mb of
-                                      Stop ev s           -> return (Stop ev s)
-                                      ContinueWith new_ev -> can_eq_nc new_ev ty1 ty1 ty2 ps_ty2 }
-
-           Left tv1' -> do { let fmode = FE { fe_ev = ev, fe_mode = FM_Avoid tv1' True }
-                                 -- Flatten the RHS less vigorously, to avoid gratuitous flattening
-=======
            Right (ty1, co1, _) -- co1 :: ty1 ~ tv1
                      -> do { mb <- rewriteEqEvidence ev swapped  ty1 ps_ty2
                                                      co1 (mkTcNomReflCo ps_ty2)
@@ -1158,7 +681,6 @@
                                  -- Flatten the RHS less vigorously, to avoid gratuitous flattening
                                  -- True <=> xi2 should not itself be a type-function application
                              let fmode = FE { fe_ev = ev, fe_mode = FM_FlattenAll }
->>>>>>> 8e66365b
                            ; (xi2, co2) <- flatten fmode ps_ty2 -- co2 :: xi2 ~ ps_ty2
                                            -- Use ps_ty2 to preserve type synonyms if poss
                            ; dflags <- getDynFlags
@@ -1223,11 +745,7 @@
 -- If swapped = NotSwapped, then
 --     rw_orhs = tv1, rw_olhs = orhs
 --     rw_nlhs = tv2, rw_nrhs = xi1
-<<<<<<< HEAD
--- See note [Canonical ordering for equality constraints].
-=======
 -- See Note [Canonical orientation for tyvar/tyvar equality constraints]
->>>>>>> 8e66365b
 canEqTyVarTyVar ev swapped tv1 tv2 co2
   | tv1 == tv2
   = do { when (isWanted ev) $
@@ -1263,14 +781,9 @@
            ; let mk_ct ev' = CTyEqCan { cc_ev = ev', cc_tyvar = tv1, cc_rhs = xi2 }
            ; return (fmap mk_ct mb) }
 
-<<<<<<< HEAD
-    do_fmv swapped tv1 xi1 xi2 co1 co2
-      | same_kind 
-=======
     -- See Note [Orient equalities with flatten-meta-vars on the left] in TcFlatten
     do_fmv swapped tv1 xi1 xi2 co1 co2
       | same_kind
->>>>>>> 8e66365b
       = canon_eq swapped tv1 xi1 xi2 co1 co2
       | otherwise  -- Presumably tv1 `subKind` tv2, which is the wrong way round
       = ASSERT2( k1_sub_k2, ppr tv1 $$ ppr tv2 )
@@ -1341,8 +854,6 @@
     kind_co_loc = setCtLocOrigin loc (KindEqOrigin s1 s2 (ctLocOrigin loc))
 \end{code}
 
-<<<<<<< HEAD
-=======
 Note [Canonical orientation for tyvar/tyvar equality constraints]
 ~~~~~~~~~~~~~~~~~~~~~~~~~~~~~~~~~~~~~~~~~~~~~~~~~~~~~~~~~~~~~~~~~
 When we have a ~ b where both 'a' and 'b' are TcTyVars, which way
@@ -1376,7 +887,6 @@
    substituted out  Note [Elminate flat-skols]
         fsk ~ a
 
->>>>>>> 8e66365b
 Note [Avoid unnecessary swaps]
 ~~~~~~~~~~~~~~~~~~~~~~~~~~~~~~
 If we swap without actually improving matters, we can get an infnite loop.
