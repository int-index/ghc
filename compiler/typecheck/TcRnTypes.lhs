--- conflicted
+++ resolved
@@ -52,11 +52,7 @@
         isGivenCt, isHoleCt,
         ctEvidence, ctLoc, ctPred,
         mkNonCanonical, mkNonCanonicalCt,
-<<<<<<< HEAD
-        ctEvPred, ctEvTerm, ctEvCoercion, ctEvId, ctEvCheckDepth,
-=======
         ctEvPred, ctEvLoc, ctEvTerm, ctEvCoercion, ctEvId, ctEvCheckDepth,
->>>>>>> c4eb0176
 
         WantedConstraints(..), insolubleWC, emptyWC, isEmptyWC,
         andWC, unionsWC, addFlats, addImplics, mkFlatWC, addInsols,
@@ -77,13 +73,10 @@
         mkGivenLoc,
         isWanted, isGiven, isDerived,
         eqCanRewrite, canRewriteOrSame,
-<<<<<<< HEAD
 
         -- Constraint solver plugins
         TcPlugin(..), TcPluginResult(..), TcPluginSolver,
         TcPluginM, runTcPluginM, unsafeTcPluginTcM,
-=======
->>>>>>> c4eb0176
 
         -- Pretty printing
         pprEvVarTheta, 
@@ -1028,8 +1021,6 @@
                eg   alpha::? ~ Int
      * a solved wanted constraint becomes a given
 
-<<<<<<< HEAD
-=======
 Note [Kind orientation for CFunEqCan]
 ~~~~~~~~~~~~~~~~~~~~~~~~~~~~~~~~~~~~~
 For (F xis ~ rhs) we require that kind(lhs) is a subkind of kind(rhs).
@@ -1055,7 +1046,6 @@
      use the given (T Bool ~ (->)) in the body of 'flop'
 
 
->>>>>>> c4eb0176
 Note [CIrredEvCan constraints]
 ~~~~~~~~~~~~~~~~~~~~~~~~~~~~~~
 CIrredEvCan constraints are used for constraints that are "stuck"
@@ -1506,11 +1496,7 @@
 -- See Note [canRewrite and canRewriteOrSame]
 eqCanRewrite _  (CtGiven {})   _              = True
 eqCanRewrite _  (CtWanted {})  (CtDerived {}) = True
-<<<<<<< HEAD
-eqCanRewrite tv (CtWanted {})  (CtWanted {})  = isMetaTyVar tv
-=======
 eqCanRewrite tv (CtWanted {})  (CtWanted {})  = not (isFmvTyVar tv) && isMetaTyVar tv
->>>>>>> c4eb0176
 eqCanRewrite _  (CtDerived {}) (CtDerived {}) = True  -- Derived can't solve wanted/given
 eqCanRewrite _ _ _ = False             -- No evidence for a derived, anyway
 
