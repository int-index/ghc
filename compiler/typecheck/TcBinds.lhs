%
% (c) The University of Glasgow 2006
% (c) The GRASP/AQUA Project, Glasgow University, 1992-1998
%
\section[TcBinds]{TcBinds}

\begin{code}
{-# LANGUAGE CPP, RankNTypes, ScopedTypeVariables #-}

module TcBinds ( tcLocalBinds, tcTopBinds, tcRecSelBinds,
                 tcHsBootSigs, tcPolyCheck,
                 PragFun, tcSpecPrags, tcVectDecls, mkPragFun, 
                 TcSigInfo(..), TcSigFun, 
                 instTcTySig, instTcTySigFromId, findScopedTyVars,
                 badBootDeclErr ) where

import {-# SOURCE #-} TcMatches ( tcGRHSsPat, tcMatchesFun )
import {-# SOURCE #-} TcExpr  ( tcMonoExpr )
import {-# SOURCE #-} TcPatSyn ( tcPatSynDecl, tcPatSynWrapper )

import DynFlags
import HsSyn
import HscTypes( isHsBootOrSig )
import TcRnMonad
import TcEnv
import TcUnify
import TcSimplify
import TcEvidence
import TcHsType
import TcPat
import TcMType
import PatSyn
import ConLike
import FamInstEnv( normaliseType )
import FamInst( tcGetFamInstEnvs )
import Type( tidyOpenType )
import TyCon
import TcType
import TysPrim
import Id
import Var
import VarSet
import VarEnv( TidyEnv )
import Module
import Name
import NameSet
import NameEnv
import SrcLoc
import Bag
import ListSetOps
import ErrUtils
import Digraph
import Maybes
import Util
import BasicTypes
import Outputable
import FastString
import Type(mkStrLitTy)
import Class(classTyCon)
import PrelNames(ipClassName)
import TcValidity (checkValidType)

import Control.Monad

#include "HsVersions.h"
\end{code}


%************************************************************************
%*                                                                      *
\subsection{Type-checking bindings}
%*                                                                      *
%************************************************************************

@tcBindsAndThen@ typechecks a @HsBinds@.  The "and then" part is because
it needs to know something about the {\em usage} of the things bound,
so that it can create specialisations of them.  So @tcBindsAndThen@
takes a function which, given an extended environment, E, typechecks
the scope of the bindings returning a typechecked thing and (most
important) an LIE.  It is this LIE which is then used as the basis for
specialising the things bound.

@tcBindsAndThen@ also takes a "combiner" which glues together the
bindings and the "thing" to make a new "thing".

The real work is done by @tcBindWithSigsAndThen@.

Recursive and non-recursive binds are handled in essentially the same
way: because of uniques there are no scoping issues left.  The only
difference is that non-recursive bindings can bind primitive values.

Even for non-recursive binding groups we add typings for each binder
to the LVE for the following reason.  When each individual binding is
checked the type of its LHS is unified with that of its RHS; and
type-checking the LHS of course requires that the binder is in scope.

At the top-level the LIE is sure to contain nothing but constant
dictionaries, which we resolve at the module level.

Note [Polymorphic recursion]
~~~~~~~~~~~~~~~~~~~~~~~~~~~~
The game plan for polymorphic recursion in the code above is 

        * Bind any variable for which we have a type signature
          to an Id with a polymorphic type.  Then when type-checking 
          the RHSs we'll make a full polymorphic call.

This fine, but if you aren't a bit careful you end up with a horrendous
amount of partial application and (worse) a huge space leak. For example:

        f :: Eq a => [a] -> [a]
        f xs = ...f...

If we don't take care, after typechecking we get

        f = /\a -> \d::Eq a -> let f' = f a d
                               in
                               \ys:[a] -> ...f'...

Notice the the stupid construction of (f a d), which is of course
identical to the function we're executing.  In this case, the
polymorphic recursion isn't being used (but that's a very common case).
This can lead to a massive space leak, from the following top-level defn
(post-typechecking)

        ff :: [Int] -> [Int]
        ff = f Int dEqInt

Now (f dEqInt) evaluates to a lambda that has f' as a free variable; but
f' is another thunk which evaluates to the same thing... and you end
up with a chain of identical values all hung onto by the CAF ff.

        ff = f Int dEqInt

           = let f' = f Int dEqInt in \ys. ...f'...

           = let f' = let f' = f Int dEqInt in \ys. ...f'...
                      in \ys. ...f'...

Etc.

NOTE: a bit of arity anaysis would push the (f a d) inside the (\ys...),
which would make the space leak go away in this case

Solution: when typechecking the RHSs we always have in hand the
*monomorphic* Ids for each binding.  So we just need to make sure that
if (Method f a d) shows up in the constraints emerging from (...f...)
we just use the monomorphic Id.  We achieve this by adding monomorphic Ids
to the "givens" when simplifying constraints.  That's what the "lies_avail"
is doing.

Then we get

        f = /\a -> \d::Eq a -> letrec
                                 fm = \ys:[a] -> ...fm...
                               in
                               fm

\begin{code}
tcTopBinds :: HsValBinds Name -> TcM (TcGblEnv, TcLclEnv)
-- The TcGblEnv contains the new tcg_binds and tcg_spects
-- The TcLclEnv has an extended type envt for the new bindings
tcTopBinds (ValBindsOut binds sigs)
  = do  { -- Pattern synonym bindings populate the global environment
          (binds', (tcg_env, tcl_env)) <- tcValBinds TopLevel binds sigs $
            do { gbl <- getGblEnv
               ; lcl <- getLclEnv
               ; return (gbl, lcl) }
        ; specs <- tcImpPrags sigs   -- SPECIALISE prags for imported Ids

        ; let { tcg_env' = tcg_env { tcg_binds = foldr (unionBags . snd)
                                                       (tcg_binds tcg_env)
                                                       binds'
                                   , tcg_imp_specs = specs ++ tcg_imp_specs tcg_env } }

        ; return (tcg_env', tcl_env) }
        -- The top level bindings are flattened into a giant 
        -- implicitly-mutually-recursive LHsBinds

tcTopBinds (ValBindsIn {}) = panic "tcTopBinds"

tcRecSelBinds :: HsValBinds Name -> TcM TcGblEnv
tcRecSelBinds (ValBindsOut binds sigs)
  = tcExtendGlobalValEnv [sel_id | L _ (IdSig sel_id) <- sigs] $
    do { (rec_sel_binds, tcg_env) <- discardWarnings (tcValBinds TopLevel binds sigs getGblEnv)
       ; let tcg_env' 
              | isHsBootOrSig (tcg_src tcg_env) = tcg_env
              | otherwise = tcg_env { tcg_binds = foldr (unionBags . snd)
                                                        (tcg_binds tcg_env)
                                                        rec_sel_binds }
              -- Do not add the code for record-selector bindings when 
              -- compiling hs-boot files
       ; return tcg_env' }
tcRecSelBinds (ValBindsIn {}) = panic "tcRecSelBinds"

tcHsBootSigs :: HsValBinds Name -> TcM [Id]
-- A hs-boot file has only one BindGroup, and it only has type
-- signatures in it.  The renamer checked all this
tcHsBootSigs (ValBindsOut binds sigs)
  = do  { checkTc (null binds) badBootDeclErr
        ; concat <$> mapM (addLocM tc_boot_sig) (filter isTypeLSig sigs) }
  where
    tc_boot_sig (TypeSig lnames ty) = mapM f lnames
      where
        f (L _ name) = do  { sigma_ty <- tcHsSigType (FunSigCtxt name) ty
                           ; return (mkVanillaGlobal name sigma_ty) }
        -- Notice that we make GlobalIds, not LocalIds
    tc_boot_sig s = pprPanic "tcHsBootSigs/tc_boot_sig" (ppr s)
tcHsBootSigs groups = pprPanic "tcHsBootSigs" (ppr groups)

badBootDeclErr :: MsgDoc
badBootDeclErr = ptext (sLit "Illegal declarations in an hs-boot file")

------------------------
tcLocalBinds :: HsLocalBinds Name -> TcM thing
             -> TcM (HsLocalBinds TcId, thing)

tcLocalBinds EmptyLocalBinds thing_inside 
  = do  { thing <- thing_inside
        ; return (EmptyLocalBinds, thing) }

tcLocalBinds (HsValBinds (ValBindsOut binds sigs)) thing_inside
  = do  { (binds', thing) <- tcValBinds NotTopLevel binds sigs thing_inside
        ; return (HsValBinds (ValBindsOut binds' sigs), thing) }
tcLocalBinds (HsValBinds (ValBindsIn {})) _ = panic "tcLocalBinds"

tcLocalBinds (HsIPBinds (IPBinds ip_binds _)) thing_inside
  = do  { ipClass <- tcLookupClass ipClassName
        ; (given_ips, ip_binds') <-
            mapAndUnzipM (wrapLocSndM (tc_ip_bind ipClass)) ip_binds

        -- If the binding binds ?x = E, we  must now 
        -- discharge any ?x constraints in expr_lie
        -- See Note [Implicit parameter untouchables]
        ; (ev_binds, result) <- checkConstraints (IPSkol ips) 
                                  [] given_ips thing_inside

        ; return (HsIPBinds (IPBinds ip_binds' ev_binds), result) }
  where
    ips = [ip | L _ (IPBind (Left ip) _) <- ip_binds]

        -- I wonder if we should do these one at at time
        -- Consider     ?x = 4
        --              ?y = ?x + 1
    tc_ip_bind ipClass (IPBind (Left ip) expr)
       = do { ty <- newFlexiTyVarTy openTypeKind
            ; let p = mkStrLitTy $ hsIPNameFS ip
            ; ip_id <- newDict ipClass [ p, ty ]
            ; expr' <- tcMonoExpr expr ty
            ; let d = toDict ipClass p ty `fmap` expr'
            ; return (ip_id, (IPBind (Right ip_id) d)) }
    tc_ip_bind _ (IPBind (Right {}) _) = panic "tc_ip_bind"

    -- Coerces a `t` into a dictionry for `IP "x" t`.
    -- co : t -> IP "x" t
    toDict ipClass x ty =
      case unwrapNewTyCon_maybe (classTyCon ipClass) of
        Just (_,_,ax) -> HsWrap $ mkWpCast $ mkTcSymCo $ mkTcUnbranchedAxInstCo Representational ax [x,ty]
        Nothing       -> panic "The dictionary for `IP` is not a newtype?"


\end{code}

Note [Implicit parameter untouchables]
~~~~~~~~~~~~~~~~~~~~~~~~~~~~~~~~~~~~~~
We add the type variables in the types of the implicit parameters
as untouchables, not so much because we really must not unify them,
but rather because we otherwise end up with constraints like this
    Num alpha, Implic { wanted = alpha ~ Int }
The constraint solver solves alpha~Int by unification, but then
doesn't float that solved constraint out (it's not an unsolved 
wanted).  Result disaster: the (Num alpha) is again solved, this
time by defaulting.  No no no.

However [Oct 10] this is all handled automatically by the 
untouchable-range idea.

Note [Placeholder PatSyn kinds]
~~~~~~~~~~~~~~~~~~~~~~~~~~~~~~~
Consider this (Trac #9161)

  {-# LANGUAGE PatternSynonyms, DataKinds #-}
  pattern A = ()
  b :: A
  b = undefined

Here, the type signature for b mentions A.  But A is a pattern
synonym, which is typechecked (for very good reasons; a view pattern
in the RHS may mention a value binding) as part of a group of
bindings.  It is entirely resonable to reject this, but to do so
we need A to be in the kind environment when kind-checking the signature for B.

Hence the tcExtendKindEnv2 patsyn_placeholder_kinds, which adds a binding
    A -> AGlobal (AConLike (PatSynCon _|_))
to the environment. Then TcHsType.tcTyVar will find A in the kind environment,
and will give a 'wrongThingErr' as a result.  But the lookup of A won't fail.

The _|_ (= panic "fakePatSynCon") works because the wrongThingErr call, in
tcTyVar, doesn't look inside the TcTyThing.


\begin{code}
tcValBinds :: TopLevelFlag 
           -> [(RecFlag, LHsBinds Name)] -> [LSig Name]
           -> TcM thing
           -> TcM ([(RecFlag, LHsBinds TcId)], thing) 

tcValBinds top_lvl binds sigs thing_inside
  = do  {  -- Typecheck the signature
        ; (poly_ids, sig_fn) <- tcExtendKindEnv2 patsyn_placeholder_kinds $
                                     -- See Note [Placeholder PatSyn kinds]
                                tcTySigs sigs

        ; let prag_fn = mkPragFun sigs (foldr (unionBags . snd) emptyBag binds)

                -- Extend the envt right away with all 
                -- the Ids declared with type signatures
                -- Use tcExtendIdEnv2 to avoid extending the TcIdBinder stack
        ; tcExtendIdEnv2 [(idName id, id) | id <- poly_ids] $ do
            { (binds', (extra_binds', thing)) <- tcBindGroups top_lvl sig_fn prag_fn binds $ do
                   { thing <- thing_inside
                     -- See Note [Pattern synonym wrappers don't yield dependencies]
                   ; patsyn_wrappers <- mapM tcPatSynWrapper patsyns
                   ; let extra_binds = [ (NonRecursive, wrapper) | wrapper <- patsyn_wrappers ]
                   ; return (extra_binds, thing) }
             ; return (binds' ++ extra_binds', thing) }}
  where
    patsyns
      = [psb | (_, lbinds) <- binds, L _ (PatSynBind psb) <- bagToList lbinds]
    patsyn_placeholder_kinds -- See Note [Placeholder PatSyn kinds]
      = [(name, placeholder_patsyn_tything)| PSB{ psb_id = L _ name } <- patsyns ]
    placeholder_patsyn_tything
      = AGlobal $ AConLike $ PatSynCon $ panic "fakePatSynCon"

------------------------
tcBindGroups :: TopLevelFlag -> TcSigFun -> PragFun
             -> [(RecFlag, LHsBinds Name)] -> TcM thing
             -> TcM ([(RecFlag, LHsBinds TcId)], thing)
-- Typecheck a whole lot of value bindings,
-- one strongly-connected component at a time
-- Here a "strongly connected component" has the strightforward
-- meaning of a group of bindings that mention each other, 
-- ignoring type signatures (that part comes later)

tcBindGroups _ _ _ [] thing_inside
  = do  { thing <- thing_inside
        ; return ([], thing) }

tcBindGroups top_lvl sig_fn prag_fn (group : groups) thing_inside
  = do  { (group', (groups', thing))
                <- tc_group top_lvl sig_fn prag_fn group $ 
                   tcBindGroups top_lvl sig_fn prag_fn groups thing_inside
        ; return (group' ++ groups', thing) }

------------------------
tc_group :: forall thing. 
            TopLevelFlag -> TcSigFun -> PragFun
         -> (RecFlag, LHsBinds Name) -> TcM thing
         -> TcM ([(RecFlag, LHsBinds TcId)], thing)

-- Typecheck one strongly-connected component of the original program.
-- We get a list of groups back, because there may 
-- be specialisations etc as well

tc_group top_lvl sig_fn prag_fn (NonRecursive, binds) thing_inside
        -- A single non-recursive binding
        -- We want to keep non-recursive things non-recursive
        -- so that we desugar unlifted bindings correctly
  = do { let bind = case bagToList binds of
                 [] -> panic "tc_group: empty list of binds"
                 [bind] -> bind
                 _ -> panic "tc_group: NonRecursive binds is not a singleton bag"
       ; (bind', thing) <- tc_single top_lvl sig_fn prag_fn bind thing_inside
       ; return ( [(NonRecursive, bind')], thing) }

tc_group top_lvl sig_fn prag_fn (Recursive, binds) thing_inside
  =     -- To maximise polymorphism, we do a new 
        -- strongly-connected-component analysis, this time omitting 
        -- any references to variables with type signatures.
        -- (This used to be optional, but isn't now.)
    do  { traceTc "tc_group rec" (pprLHsBinds binds)
        ; when hasPatSyn $ recursivePatSynErr binds
        ; (binds1, _ids, thing) <- go sccs
             -- Here is where we should do bindInstsOfLocalFuns
             -- if we start having Methods again
        ; return ([(Recursive, binds1)], thing) }
                -- Rec them all together
  where
    hasPatSyn = anyBag (isPatSyn . unLoc) binds
    isPatSyn PatSynBind{} = True
    isPatSyn _ = False

    sccs :: [SCC (LHsBind Name)]
    sccs = stronglyConnCompFromEdgedVertices (mkEdges sig_fn binds)

    go :: [SCC (LHsBind Name)] -> TcM (LHsBinds TcId, [TcId], thing)
    go (scc:sccs) = do  { (binds1, ids1, closed) <- tc_scc scc
                        ; (binds2, ids2, thing)  <- tcExtendLetEnv top_lvl closed ids1 $ 
                                                    go sccs
                        ; return (binds1 `unionBags` binds2, ids1 ++ ids2, thing) }
    go []         = do  { thing <- thing_inside; return (emptyBag, [], thing) }

    tc_scc (AcyclicSCC bind) = tc_sub_group NonRecursive [bind]
    tc_scc (CyclicSCC binds) = tc_sub_group Recursive    binds

    tc_sub_group = tcPolyBinds top_lvl sig_fn prag_fn Recursive

recursivePatSynErr :: OutputableBndr name => LHsBinds name -> TcM a
recursivePatSynErr binds
  = failWithTc $
    hang (ptext (sLit "Recursive pattern synonym definition with following bindings:"))
       2 (vcat $ map pprLBind . bagToList $ binds)
  where
    pprLoc loc  = parens (ptext (sLit "defined at") <+> ppr loc)
    pprLBind (L loc bind) = pprWithCommas ppr (collectHsBindBinders bind) <+>
                            pprLoc loc

tc_single :: forall thing.
            TopLevelFlag -> TcSigFun -> PragFun
          -> LHsBind Name -> TcM thing
          -> TcM (LHsBinds TcId, thing)
tc_single _top_lvl _sig_fn _prag_fn (L _ (PatSynBind psb)) thing_inside
  = do { (pat_syn, aux_binds) <- tcPatSynDecl psb

       ; let tything = AConLike (PatSynCon pat_syn)
             implicit_ids = (patSynMatcher pat_syn) :
                            (maybeToList (patSynWrapper pat_syn))

       ; thing <- tcExtendGlobalEnv [tything] $
                  tcExtendGlobalEnvImplicit (map AnId implicit_ids) $
                  thing_inside
       ; return (aux_binds, thing)
       }
tc_single top_lvl sig_fn prag_fn lbind thing_inside
  = do { (binds1, ids, closed) <- tcPolyBinds top_lvl sig_fn prag_fn
                                    NonRecursive NonRecursive
                                    [lbind]
       ; thing <- tcExtendLetEnv top_lvl closed ids thing_inside
       ; return (binds1, thing) }
          
------------------------
mkEdges :: TcSigFun -> LHsBinds Name
        -> [(LHsBind Name, BKey, [BKey])]

type BKey  = Int -- Just number off the bindings

mkEdges sig_fn binds
  = [ (bind, key, [key | n <- nameSetToList (bind_fvs (unLoc bind)),
                         Just key <- [lookupNameEnv key_map n], no_sig n ])
    | (bind, key) <- keyd_binds
    ]
  where
    no_sig :: Name -> Bool
    no_sig n = isNothing (sig_fn n)

    keyd_binds = bagToList binds `zip` [0::BKey ..]

    key_map :: NameEnv BKey     -- Which binding it comes from
    key_map = mkNameEnv [(bndr, key) | (L _ bind, key) <- keyd_binds
                                     , bndr <- bindersOfHsBind bind ]

bindersOfHsBind :: HsBind Name -> [Name]
bindersOfHsBind (PatBind { pat_lhs = pat })           = collectPatBinders pat
bindersOfHsBind (FunBind { fun_id = L _ f })          = [f]
bindersOfHsBind (PatSynBind PSB{ psb_id = L _ psyn }) = [psyn]
bindersOfHsBind (AbsBinds {})                         = panic "bindersOfHsBind AbsBinds"
bindersOfHsBind (VarBind {})                          = panic "bindersOfHsBind VarBind"

------------------------
tcPolyBinds :: TopLevelFlag -> TcSigFun -> PragFun
            -> RecFlag       -- Whether the group is really recursive
            -> RecFlag       -- Whether it's recursive after breaking
                             -- dependencies based on type signatures
            -> [LHsBind Name]
            -> TcM (LHsBinds TcId, [TcId], TopLevelFlag)

-- Typechecks a single bunch of bindings all together, 
-- and generalises them.  The bunch may be only part of a recursive
-- group, because we use type signatures to maximise polymorphism
--
-- Returns a list because the input may be a single non-recursive binding,
-- in which case the dependency order of the resulting bindings is
-- important.  
-- 
-- Knows nothing about the scope of the bindings

tcPolyBinds top_lvl sig_fn prag_fn rec_group rec_tc bind_list
  = setSrcSpan loc                              $
    recoverM (recoveryCode binder_names sig_fn) $ do 
        -- Set up main recover; take advantage of any type sigs

    { traceTc "------------------------------------------------" Outputable.empty
    ; traceTc "Bindings for {" (ppr binder_names)
    ; dflags   <- getDynFlags
    ; type_env <- getLclTypeEnv
    ; let plan = decideGeneralisationPlan dflags type_env 
                         binder_names bind_list sig_fn
    ; traceTc "Generalisation plan" (ppr plan)
    ; result@(tc_binds, poly_ids, _) <- case plan of
         NoGen               -> tcPolyNoGen rec_tc prag_fn sig_fn bind_list
         InferGen mn cl      -> tcPolyInfer rec_tc prag_fn sig_fn mn cl bind_list
         CheckGen lbind sig  -> tcPolyCheck rec_tc prag_fn sig lbind

        -- Check whether strict bindings are ok
        -- These must be non-recursive etc, and are not generalised
        -- They desugar to a case expression in the end
    ; checkStrictBinds top_lvl rec_group bind_list tc_binds poly_ids
    ; traceTc "} End of bindings for" (vcat [ ppr binder_names, ppr rec_group
                                            , vcat [ppr id <+> ppr (idType id) | id <- poly_ids]
                                          ])

    ; return result }
  where
    binder_names = collectHsBindListBinders bind_list
    loc = foldr1 combineSrcSpans (map getLoc bind_list)
         -- The mbinds have been dependency analysed and 
         -- may no longer be adjacent; so find the narrowest
         -- span that includes them all

------------------
tcPolyNoGen     -- No generalisation whatsoever
  :: RecFlag       -- Whether it's recursive after breaking
                   -- dependencies based on type signatures
  -> PragFun -> TcSigFun
  -> [LHsBind Name]
  -> TcM (LHsBinds TcId, [TcId], TopLevelFlag)

tcPolyNoGen rec_tc prag_fn tc_sig_fn bind_list
  = do { (binds', mono_infos) <- tcMonoBinds rec_tc tc_sig_fn
                                             (LetGblBndr prag_fn) 
                                             bind_list
       ; mono_ids' <- mapM tc_mono_info mono_infos
       ; return (binds', mono_ids', NotTopLevel) }
  where
    tc_mono_info (name, _, mono_id)
      = do { mono_ty' <- zonkTcType (idType mono_id)
             -- Zonk, mainly to expose unboxed types to checkStrictBinds
           ; let mono_id' = setIdType mono_id mono_ty'
           ; _specs <- tcSpecPrags mono_id' (prag_fn name)
           ; return mono_id' }
           -- NB: tcPrags generates error messages for
           --     specialisation pragmas for non-overloaded sigs
           -- Indeed that is why we call it here!
           -- So we can safely ignore _specs

------------------
tcPolyCheck :: RecFlag       -- Whether it's recursive after breaking
                             -- dependencies based on type signatures
            -> PragFun -> TcSigInfo 
            -> LHsBind Name
            -> TcM (LHsBinds TcId, [TcId], TopLevelFlag)
-- There is just one binding, 
--   it binds a single variable,
--   it has a signature,
tcPolyCheck rec_tc prag_fn
            sig@(TcSigInfo { sig_id = poly_id, sig_tvs = tvs_w_scoped 
                           , sig_theta = theta, sig_tau = tau, sig_loc = loc })
            bind
  = do { ev_vars <- newEvVars theta
       ; let skol_info = SigSkol (FunSigCtxt (idName poly_id)) (mkPhiTy theta tau)
             prag_sigs = prag_fn (idName poly_id)
             tvs = map snd tvs_w_scoped
       ; (ev_binds, (binds', [mono_info])) 
            <- setSrcSpan loc $  
               checkConstraints skol_info tvs ev_vars $
               tcExtendTyVarEnv2 [(n,tv) | (Just n, tv) <- tvs_w_scoped] $
               tcMonoBinds rec_tc (\_ -> Just sig) LetLclBndr [bind]

       ; spec_prags <- tcSpecPrags poly_id prag_sigs
       ; poly_id    <- addInlinePrags poly_id prag_sigs

       ; let (_, _, mono_id) = mono_info
             export = ABE { abe_wrap = idHsWrapper
                          , abe_poly = poly_id
                          , abe_mono = mono_id
                          , abe_prags = SpecPrags spec_prags }
             abs_bind = L loc $ AbsBinds 
                        { abs_tvs = tvs
                        , abs_ev_vars = ev_vars, abs_ev_binds = ev_binds
                        , abs_exports = [export], abs_binds = binds' }
             closed | isEmptyVarSet (tyVarsOfType (idType poly_id)) = TopLevel
                    | otherwise                                     = NotTopLevel
       ; return (unitBag abs_bind, [poly_id], closed) }

------------------
tcPolyInfer 
  :: RecFlag       -- Whether it's recursive after breaking
                   -- dependencies based on type signatures
  -> PragFun -> TcSigFun 
  -> Bool         -- True <=> apply the monomorphism restriction
  -> Bool         -- True <=> free vars have closed types
  -> [LHsBind Name]
  -> TcM (LHsBinds TcId, [TcId], TopLevelFlag)
tcPolyInfer rec_tc prag_fn tc_sig_fn mono closed bind_list
  = do { (((binds', mono_infos), untch), wanted)
             <- captureConstraints  $
                captureUntouchables $
                tcMonoBinds rec_tc tc_sig_fn LetLclBndr bind_list

       ; let name_taus = [(name, idType mono_id) | (name, _, mono_id) <- mono_infos]
       ; traceTc "simplifyInfer call" (ppr name_taus $$ ppr wanted)
       ; (qtvs, givens, mr_bites, ev_binds)
                 <- simplifyInfer untch mono name_taus wanted

       ; theta   <- zonkTcThetaType (map evVarPred givens)
       ; exports <- checkNoErrs $ mapM (mkExport prag_fn qtvs theta) mono_infos
       ; loc <- getSrcSpanM
       ; let poly_ids = map abe_poly exports
             final_closed | closed && not mr_bites = TopLevel
                          | otherwise              = NotTopLevel
             abs_bind = L loc $ 
                        AbsBinds { abs_tvs = qtvs
                                 , abs_ev_vars = givens, abs_ev_binds = ev_binds
                                 , abs_exports = exports, abs_binds = binds' }

       ; traceTc "Binding:" (ppr final_closed $$
                             ppr (poly_ids `zip` map idType poly_ids))
       ; return (unitBag abs_bind, poly_ids, final_closed) }
         -- poly_ids are guaranteed zonked by mkExport

--------------
mkExport :: PragFun
         -> [TyVar] -> TcThetaType      -- Both already zonked
         -> MonoBindInfo
         -> TcM (ABExport Id)
-- Only called for generalisation plan IferGen, not by CheckGen or NoGen
--
-- mkExport generates exports with
--      zonked type variables,
--      zonked poly_ids
-- The former is just because no further unifications will change
-- the quantified type variables, so we can fix their final form
-- right now.
-- The latter is needed because the poly_ids are used to extend the
-- type environment; see the invariant on TcEnv.tcExtendIdEnv

-- Pre-condition: the qtvs and theta are already zonked

mkExport prag_fn qtvs theta (poly_name, mb_sig, mono_id)
  = do  { mono_ty <- zonkTcType (idType mono_id)

        ; poly_id <- case mb_sig of
                       Just sig -> return (sig_id sig)
                       Nothing  -> mkInferredPolyId poly_name qtvs theta mono_ty

        -- NB: poly_id has a zonked type
        ; poly_id <- addInlinePrags poly_id prag_sigs
        ; spec_prags <- tcSpecPrags poly_id prag_sigs
                -- tcPrags requires a zonked poly_id

        ; let sel_poly_ty = mkSigmaTy qtvs theta mono_ty
        ; traceTc "mkExport: check sig"
                  (ppr poly_name $$ ppr sel_poly_ty $$ ppr (idType poly_id))

        -- Perform the impedence-matching and ambiguity check
        -- right away.  If it fails, we want to fail now (and recover
        -- in tcPolyBinds).  If we delay checking, we get an error cascade.
        -- Remember we are in the tcPolyInfer case, so the type envt is
        -- closed (unless we are doing NoMonoLocalBinds in which case all bets
        -- are off)
        -- See Note [Impedence matching]
        ; (wrap, wanted) <- addErrCtxtM (mk_bind_msg inferred True poly_name (idType poly_id)) $
                            captureConstraints $
                            tcSubType origin sig_ctxt sel_poly_ty (idType poly_id)
        ; ev_binds <- simplifyTop wanted

        ; return (ABE { abe_wrap = mkWpLet (EvBinds ev_binds) <.> wrap
                      , abe_poly = poly_id
                      , abe_mono = mono_id
                      , abe_prags = SpecPrags spec_prags }) }
  where
    inferred = isNothing mb_sig
    prag_sigs = prag_fn poly_name
    origin    = AmbigOrigin sig_ctxt
    sig_ctxt  = InfSigCtxt poly_name

mkInferredPolyId :: Name -> [TyVar] -> TcThetaType -> TcType -> TcM Id
-- In the inference case (no signature) this stuff figures out
-- the right type variables and theta to quantify over
-- See Note [Validity of inferred types]
mkInferredPolyId poly_name qtvs theta mono_ty
  = do { fam_envs <- tcGetFamInstEnvs

       ; let (_co, norm_mono_ty) = normaliseType fam_envs Nominal mono_ty
<<<<<<< HEAD
               -- Unification may not have normalised the type, so do it
               -- here to make it as uncomplicated as possible.
             my_tvs2 = closeOverKinds (growThetaTyVars theta (tyVarsOfType norm_mono_ty))
                  -- Include kind variables!  Trac #7916
=======
               -- Unification may not have normalised the type,
               -- (see Note [Lazy flattening] in TcFlatten) so do it
               -- here to make it as uncomplicated as possible.
               -- Example: f :: [F Int] -> Bool
               -- should be rewritten to f :: [Char] -> Bool, if possible

             my_tvs2 = closeOverKinds (growThetaTyVars theta (tyVarsOfType norm_mono_ty))
                  -- Include kind variables!  Trac #7916

>>>>>>> 8e66365b
             my_tvs   = filter (`elemVarSet` my_tvs2) qtvs   -- Maintain original order
             my_theta = filter (quantifyPred my_tvs2) theta
             inferred_poly_ty = mkSigmaTy my_tvs my_theta norm_mono_ty

       ; addErrCtxtM (mk_bind_msg True False poly_name inferred_poly_ty) $
         checkValidType (InfSigCtxt poly_name) inferred_poly_ty
       ; return (mkLocalId poly_name inferred_poly_ty) }

mk_bind_msg :: Bool -> Bool -> Name -> TcType -> TidyEnv -> TcM (TidyEnv, SDoc)
mk_bind_msg inferred want_ambig poly_name poly_ty tidy_env
 = return (tidy_env', msg)
 where
   msg = vcat [ ptext (sLit "When checking that") <+> quotes (ppr poly_name)
                <+> ptext (sLit "has the") <+> what <+> ptext (sLit "type")
              , nest 2 (ppr poly_name <+> dcolon <+> ppr tidy_ty)
              , ppWhen want_ambig $
                ptext (sLit "Probable cause: the inferred type is ambiguous") ]
   what | inferred  = ptext (sLit "inferred")
        | otherwise = ptext (sLit "specified")
   (tidy_env', tidy_ty) = tidyOpenType tidy_env poly_ty
\end{code}

Note [Validity of inferred types]
~~~~~~~~~~~~~~~~~~~~~~~~~~~~~~~~~
We need to check inferred type for validity, in case it uses language 
extensions that are not turned on.  The principle is that if the user
simply adds the inferred type to the program source, it'll compile fine.
See #8883.

Examples that might fail:
 - an inferred theta that requires type equalities e.g. (F a ~ G b)
                                or multi-parameter type classes
 - an inferred type that includes unboxed tuples

However we don't do the ambiguity check (checkValidType omits it for
InfSigCtxt) because the impedence-matching stage, which follows 
immediately, will do it and we don't want two error messages.
Moreover, because of the impedence matching stage, the ambiguity-check
suggestion of -XAllowAmbiguiousTypes will not work.


Note [Impedence matching]
~~~~~~~~~~~~~~~~~~~~~~~~~
Consider
   f 0 x = x
   f n x = g [] (not x)

   g [] y = f 10 y
   g _  y = f 9  y

After typechecking we'll get
  f_mono_ty :: a -> Bool -> Bool   
  g_mono_ty :: [b] -> Bool -> Bool 
with constraints
  (Eq a, Num a)

Note that f is polymorphic in 'a' and g in 'b'; and these are not linked.
The types we really want for f and g are
   f :: forall a. (Eq a, Num a) => a -> Bool -> Bool
   g :: forall b. [b] -> Bool -> Bool

We can get these by "impedence matching":
   tuple :: forall a b. (Eq a, Num a) => (a -> Bool -> Bool, [b] -> Bool -> Bool)
   tuple a b d1 d1 = let ...bind f_mono, g_mono in (f_mono, g_mono)

   f a d1 d2 = case tuple a Any d1 d2 of (f, g) -> f
   g b = case tuple Integer b dEqInteger dNumInteger of (f,g) -> g

Suppose the shared quantified tyvars are qtvs and constraints theta.
Then we want to check that 
   f's polytype  is more polymorphic than   forall qtvs. theta => f_mono_ty
and the proof is the impedence matcher.  

Notice that the impedence matcher may do defaulting.  See Trac #7173.

It also cleverly does an ambiguity check; for example, rejecting
   f :: F a -> a
where F is a non-injective type function.


\begin{code}
type PragFun = Name -> [LSig Name]

mkPragFun :: [LSig Name] -> LHsBinds Name -> PragFun
mkPragFun sigs binds = \n -> lookupNameEnv prag_env n `orElse` []
  where
    prs = mapMaybe get_sig sigs

    get_sig :: LSig Name -> Maybe (Located Name, LSig Name)
    get_sig (L l (SpecSig nm ty inl)) = Just (nm, L l $ SpecSig  nm ty (add_arity nm inl))
    get_sig (L l (InlineSig nm inl))  = Just (nm, L l $ InlineSig nm   (add_arity nm inl))
    get_sig _                         = Nothing

    add_arity (L _ n) inl_prag   -- Adjust inl_sat field to match visible arity of function
      | Just ar <- lookupNameEnv ar_env n,
        Inline <- inl_inline inl_prag     = inl_prag { inl_sat = Just ar }
        -- add arity only for real INLINE pragmas, not INLINABLE
      | otherwise                         = inl_prag

    prag_env :: NameEnv [LSig Name]
    prag_env = foldl add emptyNameEnv prs
    add env (L _ n,p) = extendNameEnv_Acc (:) singleton env n p

    -- ar_env maps a local to the arity of its definition
    ar_env :: NameEnv Arity
    ar_env = foldrBag lhsBindArity emptyNameEnv binds

lhsBindArity :: LHsBind Name -> NameEnv Arity -> NameEnv Arity
lhsBindArity (L _ (FunBind { fun_id = id, fun_matches = ms })) env
  = extendNameEnv env (unLoc id) (matchGroupArity ms)
lhsBindArity _ env = env        -- PatBind/VarBind

------------------
tcSpecPrags :: Id -> [LSig Name]
            -> TcM [LTcSpecPrag]
-- Add INLINE and SPECIALSE pragmas
--    INLINE prags are added to the (polymorphic) Id directly
--    SPECIALISE prags are passed to the desugarer via TcSpecPrags
-- Pre-condition: the poly_id is zonked
-- Reason: required by tcSubExp
tcSpecPrags poly_id prag_sigs
  = do { traceTc "tcSpecPrags" (ppr poly_id <+> ppr spec_sigs)
       ; unless (null bad_sigs) warn_discarded_sigs
       ; mapAndRecoverM (wrapLocM (tcSpec poly_id)) spec_sigs }
  where
    spec_sigs = filter isSpecLSig prag_sigs
    bad_sigs  = filter is_bad_sig prag_sigs
    is_bad_sig s = not (isSpecLSig s || isInlineLSig s)

    warn_discarded_sigs = warnPrags poly_id bad_sigs $
                          ptext (sLit "Discarding unexpected pragmas for")


--------------
tcSpec :: TcId -> Sig Name -> TcM TcSpecPrag
tcSpec poly_id prag@(SpecSig fun_name hs_ty inl) 
  -- The Name fun_name in the SpecSig may not be the same as that of the poly_id
  -- Example: SPECIALISE for a class method: the Name in the SpecSig is
  --          for the selector Id, but the poly_id is something like $cop
  -- However we want to use fun_name in the error message, since that is
  -- what the user wrote (Trac #8537)
  = addErrCtxt (spec_ctxt prag) $
    do  { spec_ty <- tcHsSigType sig_ctxt hs_ty
        ; warnIf (not (isOverloadedTy poly_ty || isInlinePragma inl))
                 (ptext (sLit "SPECIALISE pragma for non-overloaded function") 
                  <+> quotes (ppr fun_name))
                  -- Note [SPECIALISE pragmas]
        ; wrap <- tcSubType origin sig_ctxt (idType poly_id) spec_ty
        ; return (SpecPrag poly_id wrap inl) }
  where
    name      = idName poly_id
    poly_ty   = idType poly_id
    origin    = SpecPragOrigin name
    sig_ctxt  = FunSigCtxt name
    spec_ctxt prag = hang (ptext (sLit "In the SPECIALISE pragma")) 2 (ppr prag)

tcSpec _ prag = pprPanic "tcSpec" (ppr prag)

--------------
tcImpPrags :: [LSig Name] -> TcM [LTcSpecPrag]
-- SPECIALISE pragmas for imported things
tcImpPrags prags
  = do { this_mod <- getModule
       ; dflags <- getDynFlags
       ; if (not_specialising dflags) then
            return []
         else
            mapAndRecoverM (wrapLocM tcImpSpec) 
            [L loc (name,prag) | (L loc prag@(SpecSig (L _ name) _ _)) <- prags
                               , not (nameIsLocalOrFrom this_mod name) ] }
  where
    -- Ignore SPECIALISE pragmas for imported things
    -- when we aren't specialising, or when we aren't generating
    -- code.  The latter happens when Haddocking the base library;
    -- we don't wnat complaints about lack of INLINABLE pragmas 
    not_specialising dflags
      | not (gopt Opt_Specialise dflags) = True
      | otherwise = case hscTarget dflags of
                      HscNothing -> True
                      HscInterpreted -> True
                      _other         -> False

tcImpSpec :: (Name, Sig Name) -> TcM TcSpecPrag
tcImpSpec (name, prag)
 = do { id <- tcLookupId name
      ; unless (isAnyInlinePragma (idInlinePragma id))
               (addWarnTc (impSpecErr name))
      ; tcSpec id prag }

impSpecErr :: Name -> SDoc
impSpecErr name
  = hang (ptext (sLit "You cannot SPECIALISE") <+> quotes (ppr name))
       2 (vcat [ ptext (sLit "because its definition has no INLINE/INLINABLE pragma")
               , parens $ sep 
                   [ ptext (sLit "or its defining module") <+> quotes (ppr mod)
                   , ptext (sLit "was compiled without -O")]])
  where
    mod = nameModule name

--------------
tcVectDecls :: [LVectDecl Name] -> TcM ([LVectDecl TcId])
tcVectDecls decls 
  = do { decls' <- mapM (wrapLocM tcVect) decls
       ; let ids  = [lvectDeclName decl | decl <- decls', not $ lvectInstDecl decl]
             dups = findDupsEq (==) ids
       ; mapM_ reportVectDups dups
       ; traceTcConstraints "End of tcVectDecls"
       ; return decls'
       }
  where
    reportVectDups (first:_second:_more) 
      = addErrAt (getSrcSpan first) $
          ptext (sLit "Duplicate vectorisation declarations for") <+> ppr first
    reportVectDups _ = return ()

--------------
tcVect :: VectDecl Name -> TcM (VectDecl TcId)
-- FIXME: We can't typecheck the expression of a vectorisation declaration against the vectorised
--   type of the original definition as this requires internals of the vectoriser not available
--   during type checking.  Instead, constrain the rhs of a vectorisation declaration to be a single
--   identifier (this is checked in 'rnHsVectDecl').  Fix this by enabling the use of 'vectType'
--   from the vectoriser here.
tcVect (HsVect name rhs)
  = addErrCtxt (vectCtxt name) $
    do { var <- wrapLocM tcLookupId name
       ; let L rhs_loc (HsVar rhs_var_name) = rhs
       ; rhs_id <- tcLookupId rhs_var_name
       ; return $ HsVect var (L rhs_loc (HsVar rhs_id))
       }

{- OLD CODE:
         -- turn the vectorisation declaration into a single non-recursive binding
       ; let bind    = L loc $ mkTopFunBind name [mkSimpleMatch [] rhs] 
             sigFun  = const Nothing
             pragFun = mkPragFun [] (unitBag bind)

         -- perform type inference (including generalisation)
       ; (binds, [id'], _) <- tcPolyInfer False True sigFun pragFun NonRecursive [bind]
       
       ; traceTc "tcVect inferred type" $ ppr (varType id')
       ; traceTc "tcVect bindings"      $ ppr binds
       
         -- add all bindings, including the type variable and dictionary bindings produced by type
         -- generalisation to the right-hand side of the vectorisation declaration
       ; let [AbsBinds tvs evs _ evBinds actualBinds] = (map unLoc . bagToList) binds
       ; let [bind']                                  = bagToList actualBinds
             MatchGroup 
               [L _ (Match _ _ (GRHSs [L _ (GRHS _ rhs')] _))]
               _                                      = (fun_matches . unLoc) bind'
             rhsWrapped                               = mkHsLams tvs evs (mkHsDictLet evBinds rhs')
        
        -- We return the type-checked 'Id', to propagate the inferred signature
        -- to the vectoriser - see "Note [Typechecked vectorisation pragmas]" in HsDecls
       ; return $ HsVect (L loc id') (Just rhsWrapped)
       }
 -}
tcVect (HsNoVect name)
  = addErrCtxt (vectCtxt name) $
    do { var <- wrapLocM tcLookupId name
       ; return $ HsNoVect var
       }
tcVect (HsVectTypeIn isScalar lname rhs_name)
  = addErrCtxt (vectCtxt lname) $
    do { tycon <- tcLookupLocatedTyCon lname
       ; checkTc (   not isScalar             -- either    we have a non-SCALAR declaration
                 || isJust rhs_name           -- or        we explicitly provide a vectorised type
                 || tyConArity tycon == 0     -- otherwise the type constructor must be nullary
                 )
                 scalarTyConMustBeNullary

       ; rhs_tycon <- fmapMaybeM (tcLookupTyCon . unLoc) rhs_name
       ; return $ HsVectTypeOut isScalar tycon rhs_tycon
       }
tcVect (HsVectTypeOut _ _ _)
  = panic "TcBinds.tcVect: Unexpected 'HsVectTypeOut'"
tcVect (HsVectClassIn lname)
  = addErrCtxt (vectCtxt lname) $
    do { cls <- tcLookupLocatedClass lname
       ; return $ HsVectClassOut cls
       }
tcVect (HsVectClassOut _)
  = panic "TcBinds.tcVect: Unexpected 'HsVectClassOut'"
tcVect (HsVectInstIn linstTy)
  = addErrCtxt (vectCtxt linstTy) $
    do { (cls, tys) <- tcHsVectInst linstTy
       ; inst       <- tcLookupInstance cls tys
       ; return $ HsVectInstOut inst
       }
tcVect (HsVectInstOut _)
  = panic "TcBinds.tcVect: Unexpected 'HsVectInstOut'"

vectCtxt :: Outputable thing => thing -> SDoc
vectCtxt thing = ptext (sLit "When checking the vectorisation declaration for") <+> ppr thing

scalarTyConMustBeNullary :: MsgDoc
scalarTyConMustBeNullary = ptext (sLit "VECTORISE SCALAR type constructor must be nullary")

--------------
-- If typechecking the binds fails, then return with each
-- signature-less binder given type (forall a.a), to minimise 
-- subsequent error messages
recoveryCode :: [Name] -> TcSigFun -> TcM (LHsBinds TcId, [Id], TopLevelFlag)
recoveryCode binder_names sig_fn
  = do  { traceTc "tcBindsWithSigs: error recovery" (ppr binder_names)
        ; poly_ids <- mapM mk_dummy binder_names
        ; return (emptyBag, poly_ids, if all is_closed poly_ids
                                      then TopLevel else NotTopLevel) }
  where
    mk_dummy name 
        | isJust (sig_fn name) = tcLookupId name        -- Had signature; look it up
        | otherwise            = return (mkLocalId name forall_a_a)    -- No signature

    is_closed poly_id = isEmptyVarSet (tyVarsOfType (idType poly_id))

forall_a_a :: TcType
forall_a_a = mkForAllTy openAlphaTyVar (mkTyVarTy openAlphaTyVar)
\end{code}

Note [SPECIALISE pragmas]
~~~~~~~~~~~~~~~~~~~~~~~~~
There is no point in a SPECIALISE pragma for a non-overloaded function:
   reverse :: [a] -> [a]
   {-# SPECIALISE reverse :: [Int] -> [Int] #-}

But SPECIALISE INLINE *can* make sense for GADTS:
   data Arr e where
     ArrInt :: !Int -> ByteArray# -> Arr Int
     ArrPair :: !Int -> Arr e1 -> Arr e2 -> Arr (e1, e2)

   (!:) :: Arr e -> Int -> e
   {-# SPECIALISE INLINE (!:) :: Arr Int -> Int -> Int #-}  
   {-# SPECIALISE INLINE (!:) :: Arr (a, b) -> Int -> (a, b) #-}
   (ArrInt _ ba)     !: (I# i) = I# (indexIntArray# ba i)
   (ArrPair _ a1 a2) !: i      = (a1 !: i, a2 !: i)

When (!:) is specialised it becomes non-recursive, and can usefully
be inlined.  Scary!  So we only warn for SPECIALISE *without* INLINE
for a non-overloaded function.

%************************************************************************
%*                                                                      *
\subsection{tcMonoBind}
%*                                                                      *
%************************************************************************

@tcMonoBinds@ deals with a perhaps-recursive group of HsBinds.
The signatures have been dealt with already.

Note [Pattern bindings]
~~~~~~~~~~~~~~~~~~~~~~~
The rule for typing pattern bindings is this:

    ..sigs..
    p = e

where 'p' binds v1..vn, and 'e' may mention v1..vn, 
typechecks exactly like

    ..sigs..
    x = e       -- Inferred type
    v1 = case x of p -> v1
    ..
    vn = case x of p -> vn

Note that  
    (f :: forall a. a -> a) = id
should not typecheck because
       case id of { (f :: forall a. a->a) -> f }
will not typecheck.

\begin{code}
tcMonoBinds :: RecFlag  -- Whether the binding is recursive for typechecking purposes
                        -- i.e. the binders are mentioned in their RHSs, and
                        --      we are not rescued by a type signature
            -> TcSigFun -> LetBndrSpec 
            -> [LHsBind Name]
            -> TcM (LHsBinds TcId, [MonoBindInfo])

tcMonoBinds is_rec sig_fn no_gen
           [ L b_loc (FunBind { fun_id = L nm_loc name, fun_infix = inf,
                                fun_matches = matches, bind_fvs = fvs })]
                             -- Single function binding, 
  | NonRecursive <- is_rec   -- ...binder isn't mentioned in RHS
  , Nothing <- sig_fn name   -- ...with no type signature
  =     -- In this very special case we infer the type of the
        -- right hand side first (it may have a higher-rank type)
        -- and *then* make the monomorphic Id for the LHS
        -- e.g.         f = \(x::forall a. a->a) -> <body>
        --      We want to infer a higher-rank type for f
    setSrcSpan b_loc    $
    do  { rhs_ty  <- newFlexiTyVarTy openTypeKind
        ; mono_id <- newNoSigLetBndr no_gen name rhs_ty
        ; (co_fn, matches') <- tcExtendIdBndrs [TcIdBndr mono_id NotTopLevel] $
                                 -- We extend the error context even for a non-recursive 
                                 -- function so that in type error messages we show the 
                                 -- type of the thing whose rhs we are type checking
                               tcMatchesFun name inf matches rhs_ty

        ; return (unitBag $ L b_loc (FunBind { fun_id = L nm_loc mono_id, fun_infix = inf,
                                               fun_matches = matches', bind_fvs = fvs,
                                               fun_co_fn = co_fn, fun_tick = Nothing }),
                  [(name, Nothing, mono_id)]) }

tcMonoBinds _ sig_fn no_gen binds
  = do  { tc_binds <- mapM (wrapLocM (tcLhs sig_fn no_gen)) binds

        -- Bring the monomorphic Ids, into scope for the RHSs
        ; let mono_info  = getMonoBindInfo tc_binds
              rhs_id_env = [(name,mono_id) | (name, Nothing, mono_id) <- mono_info]
                    -- A monomorphic binding for each term variable that lacks 
                    -- a type sig.  (Ones with a sig are already in scope.)

        ; traceTc "tcMonoBinds" $ vcat [ ppr n <+> ppr id <+> ppr (idType id) 
                                       | (n,id) <- rhs_id_env]
        ; binds' <- tcExtendIdEnv2 rhs_id_env $ 
                    mapM (wrapLocM tcRhs) tc_binds
        ; return (listToBag binds', mono_info) }

------------------------
-- tcLhs typechecks the LHS of the bindings, to construct the environment in which
-- we typecheck the RHSs.  Basically what we are doing is this: for each binder:
--      if there's a signature for it, use the instantiated signature type
--      otherwise invent a type variable
-- You see that quite directly in the FunBind case.
-- 
-- But there's a complication for pattern bindings:
--      data T = MkT (forall a. a->a)
--      MkT f = e
-- Here we can guess a type variable for the entire LHS (which will be refined to T)
-- but we want to get (f::forall a. a->a) as the RHS environment.
-- The simplest way to do this is to typecheck the pattern, and then look up the
-- bound mono-ids.  Then we want to retain the typechecked pattern to avoid re-doing
-- it; hence the TcMonoBind data type in which the LHS is done but the RHS isn't

data TcMonoBind         -- Half completed; LHS done, RHS not done
  = TcFunBind  MonoBindInfo  SrcSpan Bool (MatchGroup Name (LHsExpr Name)) 
  | TcPatBind [MonoBindInfo] (LPat TcId) (GRHSs Name (LHsExpr Name)) TcSigmaType

type MonoBindInfo = (Name, Maybe TcSigInfo, TcId)
        -- Type signature (if any), and
        -- the monomorphic bound things

tcLhs :: TcSigFun -> LetBndrSpec -> HsBind Name -> TcM TcMonoBind
tcLhs sig_fn no_gen (FunBind { fun_id = L nm_loc name, fun_infix = inf, fun_matches = matches })
  | Just sig <- sig_fn name
  = ASSERT2( case no_gen of { LetLclBndr -> True; LetGblBndr {} -> False }
           , ppr name )  -- { f :: ty; f x = e } is always done via CheckGen
                         -- which gives rise to LetLclBndr.  It wouldn't make
                         -- sense to have a *polymorphic* function Id at this point
    do  { mono_name <- newLocalName name
        ; let mono_id = mkLocalId mono_name (sig_tau sig)
        ; return (TcFunBind (name, Just sig, mono_id) nm_loc inf matches) }
  | otherwise
  = do  { mono_ty <- newFlexiTyVarTy openTypeKind
        ; mono_id <- newNoSigLetBndr no_gen name mono_ty
        ; return (TcFunBind (name, Nothing, mono_id) nm_loc inf matches) }

tcLhs sig_fn no_gen (PatBind { pat_lhs = pat, pat_rhs = grhss })
  = do  { let tc_pat exp_ty = tcLetPat sig_fn no_gen pat exp_ty $
                              mapM lookup_info (collectPatBinders pat)

                -- After typechecking the pattern, look up the binder
                -- names, which the pattern has brought into scope.
              lookup_info :: Name -> TcM MonoBindInfo
              lookup_info name = do { mono_id <- tcLookupId name
                                    ; return (name, sig_fn name, mono_id) }

        ; ((pat', infos), pat_ty) <- addErrCtxt (patMonoBindsCtxt pat grhss) $
                                     tcInfer tc_pat

        ; return (TcPatBind infos pat' grhss pat_ty) }

tcLhs _ _ other_bind = pprPanic "tcLhs" (ppr other_bind)
        -- AbsBind, VarBind impossible

-------------------
tcRhs :: TcMonoBind -> TcM (HsBind TcId)
-- When we are doing pattern bindings, or multiple function bindings at a time
-- we *don't* bring any scoped type variables into scope
-- Wny not?  They are not completely rigid.
-- That's why we have the special case for a single FunBind in tcMonoBinds
tcRhs (TcFunBind (_,_,mono_id) loc inf matches)
  = tcExtendIdBndrs [TcIdBndr mono_id NotTopLevel] $
            -- NotTopLevel: it's a monomorphic binding
    do  { traceTc "tcRhs: fun bind" (ppr mono_id $$ ppr (idType mono_id))
        ; (co_fn, matches') <- tcMatchesFun (idName mono_id) inf 
                                            matches (idType mono_id)
        ; return (FunBind { fun_id = L loc mono_id, fun_infix = inf
                          , fun_matches = matches'
                          , fun_co_fn = co_fn 
                          , bind_fvs = placeHolderNamesTc
                          , fun_tick = Nothing }) }

tcRhs (TcPatBind infos pat' grhss pat_ty)
  = tcExtendIdBndrs [ TcIdBndr mono_id NotTopLevel | (_,_,mono_id) <- infos ] $
            -- NotTopLevel: it's a monomorphic binding
    do  { traceTc "tcRhs: pat bind" (ppr pat' $$ ppr pat_ty)
        ; grhss' <- addErrCtxt (patMonoBindsCtxt pat' grhss) $
                    tcGRHSsPat grhss pat_ty
        ; return (PatBind { pat_lhs = pat', pat_rhs = grhss', pat_rhs_ty = pat_ty 
                          , bind_fvs = placeHolderNamesTc
                          , pat_ticks = (Nothing,[]) }) }


---------------------
getMonoBindInfo :: [Located TcMonoBind] -> [MonoBindInfo]
getMonoBindInfo tc_binds
  = foldr (get_info . unLoc) [] tc_binds
  where
    get_info (TcFunBind info _ _ _)  rest = info : rest
    get_info (TcPatBind infos _ _ _) rest = infos ++ rest
\end{code}



%************************************************************************
%*                                                                      *
                Signatures
%*                                                                      *
%************************************************************************

Type signatures are tricky.  See Note [Signature skolems] in TcType

@tcSigs@ checks the signatures for validity, and returns a list of
{\em freshly-instantiated} signatures.  That is, the types are already
split up, and have fresh type variables installed.  All non-type-signature
"RenamedSigs" are ignored.

The @TcSigInfo@ contains @TcTypes@ because they are unified with
the variable's type, and after that checked to see whether they've
been instantiated.

Note [Scoped tyvars]
~~~~~~~~~~~~~~~~~~~~
The -XScopedTypeVariables flag brings lexically-scoped type variables
into scope for any explicitly forall-quantified type variables:
        f :: forall a. a -> a
        f x = e
Then 'a' is in scope inside 'e'.

However, we do *not* support this 
  - For pattern bindings e.g
        f :: forall a. a->a
        (f,g) = e

Note [Signature skolems]
~~~~~~~~~~~~~~~~~~~~~~~~
When instantiating a type signature, we do so with either skolems or
SigTv meta-type variables depending on the use_skols boolean.  This
variable is set True when we are typechecking a single function
binding; and False for pattern bindings and a group of several
function bindings.

Reason: in the latter cases, the "skolems" can be unified together, 
        so they aren't properly rigid in the type-refinement sense.
NB: unless we are doing H98, each function with a sig will be done
    separately, even if it's mutually recursive, so use_skols will be True


Note [Only scoped tyvars are in the TyVarEnv]
~~~~~~~~~~~~~~~~~~~~~~~~~~~~~~~~~~~~~~~~~~~~~
We are careful to keep only the *lexically scoped* type variables in
the type environment.  Why?  After all, the renamer has ensured
that only legal occurrences occur, so we could put all type variables
into the type env.

But we want to check that two distinct lexically scoped type variables
do not map to the same internal type variable.  So we need to know which
the lexically-scoped ones are... and at the moment we do that by putting
only the lexically scoped ones into the environment.

Note [Instantiate sig with fresh variables]
~~~~~~~~~~~~~~~~~~~~~~~~~~~~~~~~~~~~~~~~~~~~
It's vital to instantiate a type signature with fresh variables.
For example:
      type T = forall a. [a] -> [a]
      f :: T; 
      f = g where { g :: T; g = <rhs> }

 We must not use the same 'a' from the defn of T at both places!!
(Instantiation is only necessary because of type synonyms.  Otherwise,
it's all cool; each signature has distinct type variables from the renamer.)

Note [Fail eagerly on bad signatures]
~~~~~~~~~~~~~~~~~~~~~~~~~~~~~~~~~~~~~
If a type signaure is wrong, fail immediately:

 * the type sigs may bind type variables, so proceeding without them
   can lead to a cascade of errors

 * the type signature might be ambiguous, in which case checking
   the code against the signature will give a very similar error
   to the ambiguity error.

ToDo: this means we fall over if any type sig
is wrong (eg at the top level of the module), 
which is over-conservative

\begin{code}
tcTySigs :: [LSig Name] -> TcM ([TcId], TcSigFun)
tcTySigs hs_sigs
  = checkNoErrs $   -- See Note [Fail eagerly on bad signatures]
    do { ty_sigs_s<- mapAndRecoverM tcTySig hs_sigs
       ; let ty_sigs = concat ty_sigs_s
             env = mkNameEnv [(idName (sig_id sig), sig) | sig <- ty_sigs]
       ; return (map sig_id ty_sigs, lookupNameEnv env) }

tcTySig :: LSig Name -> TcM [TcSigInfo]
tcTySig (L loc (IdSig id))
  = do { sig <- instTcTySigFromId loc id
       ; return [sig] }
tcTySig (L loc (TypeSig names@(L _ name1 : _) hs_ty))
  = setSrcSpan loc $ 
    do { sigma_ty <- tcHsSigType (FunSigCtxt name1) hs_ty
       ; mapM (instTcTySig hs_ty sigma_ty) (map unLoc names) }
tcTySig _ = return []

instTcTySigFromId :: SrcSpan -> Id -> TcM TcSigInfo
instTcTySigFromId loc id
  = do { (tvs, theta, tau) <- tcInstType (tcInstSigTyVarsLoc loc)
                                         (idType id)
       ; return (TcSigInfo { sig_id = id, sig_loc = loc
                           , sig_tvs = [(Nothing, tv) | tv <- tvs]
                           , sig_theta = theta, sig_tau = tau }) }
  where
    -- Hack: in an instance decl we use the selector id as
    -- the template; but we do *not* want the SrcSpan on the Name of
    -- those type variables to refer to the class decl, rather to
    -- the instance decl

instTcTySig :: LHsType Name -> TcType    -- HsType and corresponding TcType
            -> Name -> TcM TcSigInfo
instTcTySig hs_ty@(L loc _) sigma_ty name
  = do { (inst_tvs, theta, tau) <- tcInstType tcInstSigTyVars sigma_ty
       ; return (TcSigInfo { sig_id = mkLocalId name sigma_ty
                           , sig_loc = loc
                           , sig_tvs = findScopedTyVars hs_ty sigma_ty inst_tvs
                           , sig_theta = theta, sig_tau = tau }) }

-------------------------------
data GeneralisationPlan
  = NoGen               -- No generalisation, no AbsBinds

  | InferGen            -- Implicit generalisation; there is an AbsBinds
       Bool             --   True <=> apply the MR; generalise only unconstrained type vars
       Bool             --   True <=> bindings mention only variables with closed types
                        --            See Note [Bindings with closed types] in TcRnTypes

  | CheckGen (LHsBind Name) TcSigInfo
                        -- One binding with a signature
                        -- Explicit generalisation; there is an AbsBinds

-- A consequence of the no-AbsBinds choice (NoGen) is that there is
-- no "polymorphic Id" and "monmomorphic Id"; there is just the one

instance Outputable GeneralisationPlan where
  ppr NoGen          = ptext (sLit "NoGen")
  ppr (InferGen b c) = ptext (sLit "InferGen") <+> ppr b <+> ppr c
  ppr (CheckGen _ s) = ptext (sLit "CheckGen") <+> ppr s

decideGeneralisationPlan
   :: DynFlags -> TcTypeEnv -> [Name]
   -> [LHsBind Name] -> TcSigFun -> GeneralisationPlan
decideGeneralisationPlan dflags type_env bndr_names lbinds sig_fn
  | strict_pat_binds                                 = NoGen
  | Just (lbind, sig) <- one_funbind_with_sig lbinds = CheckGen lbind sig
  | mono_local_binds                                 = NoGen
  | otherwise                                        = InferGen mono_restriction closed_flag

  where
    bndr_set = mkNameSet bndr_names
    binds = map unLoc lbinds

    strict_pat_binds = any isStrictHsBind binds
       -- Strict patterns (top level bang or unboxed tuple) must not
       -- be polymorphic, because we are going to force them
       -- See Trac #4498, #8762

    mono_restriction  = xopt Opt_MonomorphismRestriction dflags
                     && any restricted binds

    is_closed_ns :: NameSet -> Bool -> Bool
    is_closed_ns ns b = foldNameSet ((&&) . is_closed_id) b ns
        -- ns are the Names referred to from the RHS of this bind

    is_closed_id :: Name -> Bool
    -- See Note [Bindings with closed types] in TcRnTypes
    is_closed_id name
      | name `elemNameSet` bndr_set
      = True              -- Ignore binders in this groups, of course
      | Just thing <- lookupNameEnv type_env name
      = case thing of
          ATcId { tct_closed = cl } -> isTopLevel cl  -- This is the key line
          ATyVar {}                 -> False          -- In-scope type variables
          AGlobal {}                -> True           --    are not closed!
          _                         -> pprPanic "is_closed_id" (ppr name)
      | otherwise
      = WARN( isInternalName name, ppr name ) True
        -- The free-var set for a top level binding mentions
        -- imported things too, so that we can report unused imports
        -- These won't be in the local type env.
        -- Ditto class method etc from the current module

    closed_flag = foldr (is_closed_ns . bind_fvs) True binds

    mono_local_binds = xopt Opt_MonoLocalBinds dflags
                    && not closed_flag

    no_sig n = isNothing (sig_fn n)

    -- With OutsideIn, all nested bindings are monomorphic
    -- except a single function binding with a signature
    one_funbind_with_sig [lbind@(L _ (FunBind { fun_id = v }))]
      = case sig_fn (unLoc v) of
        Nothing -> Nothing
        Just sig -> Just (lbind, sig)
    one_funbind_with_sig _
      = Nothing

    -- The Haskell 98 monomorphism resetriction
    restricted (PatBind {})                              = True
    restricted (VarBind { var_id = v })                  = no_sig v
    restricted (FunBind { fun_id = v, fun_matches = m }) = restricted_match m
                                                           && no_sig (unLoc v)
    restricted (PatSynBind {}) = panic "isRestrictedGroup/unrestricted PatSynBind"
    restricted (AbsBinds {}) = panic "isRestrictedGroup/unrestricted AbsBinds"

    restricted_match (MG { mg_alts = L _ (Match [] _ _) : _ }) = True
    restricted_match _                                         = False
        -- No args => like a pattern binding
        -- Some args => a function binding

-------------------
checkStrictBinds :: TopLevelFlag -> RecFlag
                 -> [LHsBind Name]
                 -> LHsBinds TcId -> [Id]
                 -> TcM ()
-- Check that non-overloaded unlifted bindings are
--      a) non-recursive,
--      b) not top level,
--      c) not a multiple-binding group (more or less implied by (a))

checkStrictBinds top_lvl rec_group orig_binds tc_binds poly_ids
  | unlifted_bndrs || any_strict_pat   -- This binding group must be matched strictly
  = do  { checkTc (isNotTopLevel top_lvl)
                  (strictBindErr "Top-level" unlifted_bndrs orig_binds)
        ; checkTc (isNonRec rec_group)
                  (strictBindErr "Recursive" unlifted_bndrs orig_binds)

        ; checkTc (all is_monomorphic (bagToList tc_binds))
                  (polyBindErr orig_binds)
            -- data Ptr a = Ptr Addr#
            -- f x = let p@(Ptr y) = ... in ...
            -- Here the binding for 'p' is polymorphic, but does
            -- not mix with an unlifted binding for 'y'.  You should
            -- use a bang pattern.  Trac #6078.

        ; checkTc (isSingleton orig_binds)
                  (strictBindErr "Multiple" unlifted_bndrs orig_binds)

        -- Complain about a binding that looks lazy
        --    e.g.    let I# y = x in ...
        -- Remember, in checkStrictBinds we are going to do strict
        -- matching, so (for software engineering reasons) we insist
        -- that the strictness is manifest on each binding
        -- However, lone (unboxed) variables are ok
        ; checkTc (not any_pat_looks_lazy)
                  (unliftedMustBeBang orig_binds) }
  | otherwise
  = traceTc "csb2" (ppr poly_ids) >>
    return ()
  where
    unlifted_bndrs     = any is_unlifted poly_ids
    any_strict_pat     = any (isStrictHsBind   . unLoc) orig_binds
    any_pat_looks_lazy = any (looksLazyPatBind . unLoc) orig_binds

    is_unlifted id = case tcSplitSigmaTy (idType id) of
                       (_, _, rho) -> isUnLiftedType rho
          -- For the is_unlifted check, we need to look inside polymorphism
          -- and overloading.  E.g.  x = (# 1, True #)
          -- would get type forall a. Num a => (# a, Bool #)
          -- and we want to reject that.  See Trac #9140

    is_monomorphic (L _ (AbsBinds { abs_tvs = tvs, abs_ev_vars = evs }))
                     = null tvs && null evs
    is_monomorphic _ = True

unliftedMustBeBang :: [LHsBind Name] -> SDoc
unliftedMustBeBang binds
  = hang (text "Pattern bindings containing unlifted types should use an outermost bang pattern:")
       2 (vcat (map ppr binds))

polyBindErr :: [LHsBind Name] -> SDoc
polyBindErr binds
  = hang (ptext (sLit "You can't mix polymorphic and unlifted bindings"))
       2 (vcat [vcat (map ppr binds), 
                ptext (sLit "Probable fix: use a bang pattern")])

strictBindErr :: String -> Bool -> [LHsBind Name] -> SDoc
strictBindErr flavour unlifted_bndrs binds
  = hang (text flavour <+> msg <+> ptext (sLit "aren't allowed:")) 
       2 (vcat (map ppr binds))
  where
    msg | unlifted_bndrs = ptext (sLit "bindings for unlifted types")
        | otherwise      = ptext (sLit "bang-pattern or unboxed-tuple bindings")
\end{code}

Note [Binding scoped type variables]
~~~~~~~~~~~~~~~~~~~~~~~~~~~~~~~~~~~~

%************************************************************************
%*                                                                      *
\subsection[TcBinds-errors]{Error contexts and messages}
%*                                                                      *
%************************************************************************


\begin{code}
-- This one is called on LHS, when pat and grhss are both Name 
-- and on RHS, when pat is TcId and grhss is still Name
patMonoBindsCtxt :: (OutputableBndr id, Outputable body) => LPat id -> GRHSs Name body -> SDoc
patMonoBindsCtxt pat grhss
  = hang (ptext (sLit "In a pattern binding:")) 2 (pprPatBind pat grhss)
\end{code}<|MERGE_RESOLUTION|>--- conflicted
+++ resolved
@@ -682,12 +682,6 @@
   = do { fam_envs <- tcGetFamInstEnvs
 
        ; let (_co, norm_mono_ty) = normaliseType fam_envs Nominal mono_ty
-<<<<<<< HEAD
-               -- Unification may not have normalised the type, so do it
-               -- here to make it as uncomplicated as possible.
-             my_tvs2 = closeOverKinds (growThetaTyVars theta (tyVarsOfType norm_mono_ty))
-                  -- Include kind variables!  Trac #7916
-=======
                -- Unification may not have normalised the type,
                -- (see Note [Lazy flattening] in TcFlatten) so do it
                -- here to make it as uncomplicated as possible.
@@ -697,7 +691,6 @@
              my_tvs2 = closeOverKinds (growThetaTyVars theta (tyVarsOfType norm_mono_ty))
                   -- Include kind variables!  Trac #7916
 
->>>>>>> 8e66365b
              my_tvs   = filter (`elemVarSet` my_tvs2) qtvs   -- Maintain original order
              my_theta = filter (quantifyPred my_tvs2) theta
              inferred_poly_ty = mkSigmaTy my_tvs my_theta norm_mono_ty
