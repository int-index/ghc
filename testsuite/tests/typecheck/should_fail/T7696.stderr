--- conflicted
+++ resolved
@@ -1,21 +1,7 @@
-<<<<<<< HEAD
 
 T7696.hs:7:6: error:
-    Couldn't match type ‘m0 a0’ with ‘()’
-    Expected type: ((), w ())
-      Actual type: (m0 a0, t0 m0)
-    In the expression: f1
-    In an equation for ‘f2’: f2 = f1
-=======
-
-T7696.hs:7:6: error:
-    Couldn't match kind ‘* -> *’ with ‘*’
-    When matching types
-      t0 :: (* -> *) -> *
-      w :: * -> *
-    Expected type: ((), w ())
-      Actual type: (m0 a0, t0 m0)
-    In the expression: f1
-    In an equation for ‘f2’: f2 = f1
-    Relevant bindings include f2 :: ((), w ()) (bound at T7696.hs:7:1)
->>>>>>> 5e04c384
+    • Couldn't match type ‘m0 a0’ with ‘()’
+      Expected type: ((), w ())
+        Actual type: (m0 a0, t0 m0)
+    • In the expression: f1
+      In an equation for ‘f2’: f2 = f1