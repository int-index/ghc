
tcfail179.hs:14:39: error:
    Couldn't match expected type ‘s’ with actual type ‘x’
<<<<<<< HEAD
    ‘x’ is a rigid type variable bound by
    a pattern with constructor:
      T :: forall s x. (s -> (x -> s) -> (x, s, Int)) -> T s,
    in a case alternative
    at tcfail179.hs:14:14
    ‘s’ is a rigid type variable bound by
    the type signature for:
      run :: forall s. T s -> Int
    at tcfail179.hs:12:8
=======
      ‘x’ is a rigid type variable bound by
          a pattern with constructor:
            T :: forall s x. (s -> (x -> s) -> (x, s, Int)) -> T s,
          in a case alternative
          at tcfail179.hs:14:14
      ‘s’ is a rigid type variable bound by
          the type signature for: run :: T s -> Int at tcfail179.hs:12:8
    In the first argument of ‘g’, namely ‘x’
    In the expression: g x id
>>>>>>> 5e04c384
    Relevant bindings include
      x :: x (bound at tcfail179.hs:14:26)
      g :: s -> (x -> s) -> (x, s, Int) (bound at tcfail179.hs:14:16)
      ts :: T s (bound at tcfail179.hs:13:5)
      run :: T s -> Int (bound at tcfail179.hs:13:1)
<|MERGE_RESOLUTION|>--- conflicted
+++ resolved
@@ -1,29 +1,19 @@
 
 tcfail179.hs:14:39: error:
-    Couldn't match expected type ‘s’ with actual type ‘x’
-<<<<<<< HEAD
-    ‘x’ is a rigid type variable bound by
-    a pattern with constructor:
-      T :: forall s x. (s -> (x -> s) -> (x, s, Int)) -> T s,
-    in a case alternative
-    at tcfail179.hs:14:14
-    ‘s’ is a rigid type variable bound by
-    the type signature for:
-      run :: forall s. T s -> Int
-    at tcfail179.hs:12:8
-=======
+    • Couldn't match expected type ‘s’ with actual type ‘x’
       ‘x’ is a rigid type variable bound by
-          a pattern with constructor:
-            T :: forall s x. (s -> (x -> s) -> (x, s, Int)) -> T s,
-          in a case alternative
-          at tcfail179.hs:14:14
+        a pattern with constructor:
+          T :: forall s x. (s -> (x -> s) -> (x, s, Int)) -> T s,
+        in a case alternative
+        at tcfail179.hs:14:14
       ‘s’ is a rigid type variable bound by
-          the type signature for: run :: T s -> Int at tcfail179.hs:12:8
-    In the first argument of ‘g’, namely ‘x’
-    In the expression: g x id
->>>>>>> 5e04c384
-    Relevant bindings include
-      x :: x (bound at tcfail179.hs:14:26)
-      g :: s -> (x -> s) -> (x, s, Int) (bound at tcfail179.hs:14:16)
-      ts :: T s (bound at tcfail179.hs:13:5)
-      run :: T s -> Int (bound at tcfail179.hs:13:1)
+        the type signature for:
+          run :: forall s. T s -> Int
+        at tcfail179.hs:12:8
+    • In the first argument of ‘g’, namely ‘x’
+      In the expression: g x id
+    • Relevant bindings include
+        x :: x (bound at tcfail179.hs:14:26)
+        g :: s -> (x -> s) -> (x, s, Int) (bound at tcfail179.hs:14:16)
+        ts :: T s (bound at tcfail179.hs:13:5)
+        run :: T s -> Int (bound at tcfail179.hs:13:1)