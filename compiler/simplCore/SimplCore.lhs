%
% (c) The GRASP/AQUA Project, Glasgow University, 1992-1998
%
\section[SimplCore]{Driver for simplifying @Core@ programs}

\begin{code}
{-# LANGUAGE CPP #-}

module SimplCore ( core2core, simplifyExpr ) where

#include "HsVersions.h"

import DynFlags
import CoreSyn
import CoreSubst
import HscTypes
import CSE              ( cseProgram )
import Rules            ( RuleBase, emptyRuleBase, mkRuleBase, unionRuleBase,
                          extendRuleBaseList, ruleCheckProgram, addSpecInfo, )
import PprCore          ( pprCoreBindings, pprCoreExpr )
import OccurAnal        ( occurAnalysePgm, occurAnalyseExpr )
import IdInfo
import CoreUtils        ( coreBindsSize, coreBindsStats, exprSize )
import Simplify         ( simplTopBinds, simplExpr )
import SimplUtils       ( simplEnvForGHCi, activeRule )
import SimplEnv
import SimplMonad
import CoreMonad
import qualified ErrUtils as Err
import FloatIn          ( floatInwards )
import FloatOut         ( floatOutwards )
import FamInstEnv
import Id
import BasicTypes       ( CompilerPhase(..), isDefaultInlinePragma )
import VarSet
import VarEnv
import LiberateCase     ( liberateCase )
import SAT              ( doStaticArgs )
import Specialise       ( specProgram)
import SpecConstr       ( specConstrProgram)
import DmdAnal          ( dmdAnalProgram )
import CallArity        ( callArityAnalProgram )
import WorkWrap         ( wwTopBinds )
import Vectorise        ( vectorise )
import FastString
import SrcLoc
import Util

import Maybes
import UniqSupply       ( UniqSupply, mkSplitUniqSupply, splitUniqSupply )
import Outputable
import Control.Monad

#ifdef GHCI
import Type             ( mkTyConTy )
import RdrName          ( mkRdrQual )
import OccName          ( mkVarOcc )
import PrelNames        ( pluginTyConName )
import DynamicLoading   ( forceLoadTyCon, lookupRdrNameInModuleForPlugins, getValueSafely )
import Module           ( ModuleName )
import Panic
#endif
\end{code}

%************************************************************************
%*                                                                      *
\subsection{The driver for the simplifier}
%*                                                                      *
%************************************************************************

\begin{code}
core2core :: HscEnv -> ModGuts -> IO ModGuts
core2core hsc_env guts
  = do { us <- mkSplitUniqSupply 's'
       -- make sure all plugins are loaded

       ; let builtin_passes = getCoreToDo dflags
       ;
       ; (guts2, stats) <- runCoreM hsc_env hpt_rule_base us mod print_unqual $
                           do { all_passes <- addPluginPasses dflags builtin_passes
                              ; runCorePasses all_passes guts }

<<<<<<< HEAD
{--
       ; Err.dumpIfSet_dyn dflags Opt_D_dump_core_pipeline
             "Plugin information" "" -- TODO FIXME: dump plugin info
--}
=======
>>>>>>> 8e66365b
       ; Err.dumpIfSet_dyn dflags Opt_D_dump_simpl_stats
             "Grand total simplifier statistics"
             (pprSimplCount stats)

       ; return guts2 }
  where
    dflags         = hsc_dflags hsc_env
    home_pkg_rules = hptRules hsc_env (dep_mods (mg_deps guts))
    hpt_rule_base  = mkRuleBase home_pkg_rules
    mod            = mg_module guts
    -- mod: get the module out of the current HscEnv so we can retrieve it from the monad.
    -- This is very convienent for the users of the monad (e.g. plugins do not have to
    -- consume the ModGuts to find the module) but somewhat ugly because mg_module may
    -- _theoretically_ be changed during the Core pipeline (it's part of ModGuts), which
    -- would mean our cached value would go out of date.
    print_unqual = mkPrintUnqualified dflags (mg_rdr_env guts)
\end{code}


%************************************************************************
%*                                                                      *
           Generating the main optimisation pipeline
%*                                                                      *
%************************************************************************

\begin{code}
getCoreToDo :: DynFlags -> [CoreToDo]
getCoreToDo dflags
  = core_todo
  where
    opt_level     = optLevel           dflags
    phases        = simplPhases        dflags
    max_iter      = maxSimplIterations dflags
    rule_check    = ruleCheck          dflags
    call_arity    = gopt Opt_CallArity                    dflags
    strictness    = gopt Opt_Strictness                   dflags
    full_laziness = gopt Opt_FullLaziness                 dflags
    do_specialise = gopt Opt_Specialise                   dflags
    do_float_in   = gopt Opt_FloatIn                      dflags
    cse           = gopt Opt_CSE                          dflags
    spec_constr   = gopt Opt_SpecConstr                   dflags
    liberate_case = gopt Opt_LiberateCase                 dflags
    late_dmd_anal = gopt Opt_LateDmdAnal                  dflags
    static_args   = gopt Opt_StaticArgumentTransformation dflags
    rules_on      = gopt Opt_EnableRewriteRules           dflags
    eta_expand_on = gopt Opt_DoLambdaEtaExpansion         dflags

    maybe_rule_check phase = runMaybe rule_check (CoreDoRuleCheck phase)

    maybe_strictness_before phase
      = runWhen (phase `elem` strictnessBefore dflags) CoreDoStrictness

    base_mode = SimplMode { sm_phase      = panic "base_mode"
                          , sm_names      = []
                          , sm_rules      = rules_on
                          , sm_eta_expand = eta_expand_on
                          , sm_inline     = True
                          , sm_case_case  = True }

    simpl_phase phase names iter
      = CoreDoPasses
      $   [ maybe_strictness_before phase
          , CoreDoSimplify iter
                (base_mode { sm_phase = Phase phase
                           , sm_names = names })

          , maybe_rule_check (Phase phase) ]

          -- Vectorisation can introduce a fair few common sub expressions involving
          --  DPH primitives. For example, see the Reverse test from dph-examples.
          --  We need to eliminate these common sub expressions before their definitions
          --  are inlined in phase 2. The CSE introduces lots of  v1 = v2 bindings,
          --  so we also run simpl_gently to inline them.
      ++  (if gopt Opt_Vectorise dflags && phase == 3
            then [CoreCSE, simpl_gently]
            else [])

    vectorisation
      = runWhen (gopt Opt_Vectorise dflags) $
          CoreDoPasses [ simpl_gently, CoreDoVectorisation ]

                -- By default, we have 2 phases before phase 0.

                -- Want to run with inline phase 2 after the specialiser to give
                -- maximum chance for fusion to work before we inline build/augment
                -- in phase 1.  This made a difference in 'ansi' where an
                -- overloaded function wasn't inlined till too late.

                -- Need phase 1 so that build/augment get
                -- inlined.  I found that spectral/hartel/genfft lost some useful
                -- strictness in the function sumcode' if augment is not inlined
                -- before strictness analysis runs
    simpl_phases = CoreDoPasses [ simpl_phase phase ["main"] max_iter
                                | phase <- [phases, phases-1 .. 1] ]


        -- initial simplify: mk specialiser happy: minimum effort please
    simpl_gently = CoreDoSimplify max_iter
                       (base_mode { sm_phase = InitialPhase
                                  , sm_names = ["Gentle"]
                                  , sm_rules = rules_on   -- Note [RULEs enabled in SimplGently]
                                  , sm_inline = False
                                  , sm_case_case = False })
                          -- Don't do case-of-case transformations.
                          -- This makes full laziness work better

    -- New demand analyser
    demand_analyser = (CoreDoPasses ([
                           CoreDoStrictness,
                           CoreDoWorkerWrapper,
                           simpl_phase 0 ["post-worker-wrapper"] max_iter
                           ]))

    core_todo =
     if opt_level == 0 then
       [ vectorisation
       , CoreDoSimplify max_iter
             (base_mode { sm_phase = Phase 0
                        , sm_names = ["Non-opt simplification"] })
       ]

     else {- opt_level >= 1 -} [

    -- We want to do the static argument transform before full laziness as it
    -- may expose extra opportunities to float things outwards. However, to fix
    -- up the output of the transformation we need at do at least one simplify
    -- after this before anything else
        runWhen static_args (CoreDoPasses [ simpl_gently, CoreDoStaticArgs ]),

        -- We run vectorisation here for now, but we might also try to run
        -- it later
        vectorisation,

        -- initial simplify: mk specialiser happy: minimum effort please
        simpl_gently,

        -- Specialisation is best done before full laziness
        -- so that overloaded functions have all their dictionary lambdas manifest
        runWhen do_specialise CoreDoSpecialising,

        runWhen full_laziness $
           CoreDoFloatOutwards FloatOutSwitches {
                                 floatOutLambdas   = Just 0,
                                 floatOutConstants = True,
                                 floatOutOverSatApps = False },
                -- Was: gentleFloatOutSwitches
                --
                -- I have no idea why, but not floating constants to
                -- top level is very bad in some cases.
                --
                -- Notably: p_ident in spectral/rewrite
                --          Changing from "gentle" to "constantsOnly"
                --          improved rewrite's allocation by 19%, and
                --          made 0.0% difference to any other nofib
                --          benchmark
                --
                -- Not doing floatOutOverSatApps yet, we'll do
                -- that later on when we've had a chance to get more
                -- accurate arity information.  In fact it makes no
                -- difference at all to performance if we do it here,
                -- but maybe we save some unnecessary to-and-fro in
                -- the simplifier.

        simpl_phases,

                -- Phase 0: allow all Ids to be inlined now
                -- This gets foldr inlined before strictness analysis

                -- At least 3 iterations because otherwise we land up with
                -- huge dead expressions because of an infelicity in the
                -- simpifier.
                --      let k = BIG in foldr k z xs
                -- ==>  let k = BIG in letrec go = \xs -> ...(k x).... in go xs
                -- ==>  let k = BIG in letrec go = \xs -> ...(BIG x).... in go xs
                -- Don't stop now!
        simpl_phase 0 ["main"] (max max_iter 3),

        runWhen do_float_in CoreDoFloatInwards,
            -- Run float-inwards immediately before the strictness analyser
            -- Doing so pushes bindings nearer their use site and hence makes
            -- them more likely to be strict. These bindings might only show
            -- up after the inlining from simplification.  Example in fulsom,
            -- Csg.calc, where an arg of timesDouble thereby becomes strict.

        runWhen call_arity $ CoreDoPasses
            [ CoreDoCallArity
            , simpl_phase 0 ["post-call-arity"] max_iter
            ],

        runWhen strictness demand_analyser,

        runWhen full_laziness $
           CoreDoFloatOutwards FloatOutSwitches {
                                 floatOutLambdas     = floatLamArgs dflags,
                                 floatOutConstants   = True,
                                 floatOutOverSatApps = True },
                -- nofib/spectral/hartel/wang doubles in speed if you
                -- do full laziness late in the day.  It only happens
                -- after fusion and other stuff, so the early pass doesn't
                -- catch it.  For the record, the redex is
                --        f_el22 (f_el21 r_midblock)


        runWhen cse CoreCSE,
                -- We want CSE to follow the final full-laziness pass, because it may
                -- succeed in commoning up things floated out by full laziness.
                -- CSE used to rely on the no-shadowing invariant, but it doesn't any more

        runWhen do_float_in CoreDoFloatInwards,

        maybe_rule_check (Phase 0),

                -- Case-liberation for -O2.  This should be after
                -- strictness analysis and the simplification which follows it.
        runWhen liberate_case (CoreDoPasses [
            CoreLiberateCase,
            simpl_phase 0 ["post-liberate-case"] max_iter
            ]),         -- Run the simplifier after LiberateCase to vastly
                        -- reduce the possiblility of shadowing
                        -- Reason: see Note [Shadowing] in SpecConstr.lhs

        runWhen spec_constr CoreDoSpecConstr,

        maybe_rule_check (Phase 0),

        -- Final clean-up simplification:
        simpl_phase 0 ["final"] max_iter,

        runWhen late_dmd_anal $ CoreDoPasses [
            CoreDoStrictness,
            CoreDoWorkerWrapper,
            simpl_phase 0 ["post-late-ww"] max_iter
          ],

        maybe_rule_check (Phase 0)
     ]
\end{code}

Loading plugins

\begin{code}
addPluginPasses :: DynFlags -> [CoreToDo] -> CoreM [CoreToDo]
#ifndef GHCI
addPluginPasses _ builtin_passes = return builtin_passes
#else
addPluginPasses dflags builtin_passes
  = do { hsc_env <- getHscEnv
       ; named_plugins <- liftIO (loadPlugins hsc_env)
       ; foldM query_plug builtin_passes named_plugins }
  where
    query_plug todos (mod_nm, plug)
       = installCoreToDos plug options todos
       where
         options = [ option | (opt_mod_nm, option) <- pluginModNameOpts dflags
                            , opt_mod_nm == mod_nm ]

loadPlugins :: HscEnv -> IO [(ModuleName, Plugin)]
loadPlugins hsc_env
  = do { let to_load = [ m | (m,PluginCore2Core) <-
                                    pluginModNames (hsc_dflags hsc_env) ]
       ; plugins <- mapM (loadPlugin hsc_env) to_load
       ; return $ to_load `zip` plugins }

loadPlugin :: HscEnv -> ModuleName -> IO Plugin
loadPlugin hsc_env mod_name
  = do { let plugin_rdr_name = mkRdrQual mod_name (mkVarOcc "plugin")
             dflags = hsc_dflags hsc_env
       ; mb_name <- lookupRdrNameInModuleForPlugins hsc_env mod_name plugin_rdr_name
       ; case mb_name of {
            Nothing ->
                throwGhcExceptionIO (CmdLineError $ showSDoc dflags $ hsep
                          [ ptext (sLit "The module"), ppr mod_name
                          , ptext (sLit "did not export the plugin name")
                          , ppr plugin_rdr_name ]) ;
            Just name ->

     do { plugin_tycon <- forceLoadTyCon hsc_env pluginTyConName
        ; mb_plugin <- getValueSafely hsc_env name (mkTyConTy plugin_tycon)
        ; case mb_plugin of
            Nothing ->
                throwGhcExceptionIO (CmdLineError $ showSDoc dflags $ hsep
                          [ ptext (sLit "The value"), ppr name
                          , ptext (sLit "did not have the type")
                          , ppr pluginTyConName, ptext (sLit "as required")])
            Just plugin -> return plugin } } }
#endif
\end{code}

%************************************************************************
%*                                                                      *
                  The CoreToDo interpreter
%*                                                                      *
%************************************************************************

\begin{code}
runCorePasses :: [CoreToDo] -> ModGuts -> CoreM ModGuts
runCorePasses passes guts
  = foldM do_pass guts passes
  where
    do_pass guts CoreDoNothing = return guts
    do_pass guts (CoreDoPasses ps) = runCorePasses ps guts
    do_pass guts pass
       = do { showPass pass
            ; guts' <- doCorePass pass guts
            ; endPass pass (mg_binds guts') (mg_rules guts')
            ; return guts' }

doCorePass :: CoreToDo -> ModGuts -> CoreM ModGuts
doCorePass pass@(CoreDoSimplify {})  = {-# SCC "Simplify" #-}
                                       simplifyPgm pass

doCorePass CoreCSE                   = {-# SCC "CommonSubExpr" #-}
                                       doPass cseProgram

doCorePass CoreLiberateCase          = {-# SCC "LiberateCase" #-}
                                       doPassD liberateCase

doCorePass CoreDoFloatInwards        = {-# SCC "FloatInwards" #-}
                                       doPassD floatInwards

doCorePass (CoreDoFloatOutwards f)   = {-# SCC "FloatOutwards" #-}
                                       doPassDUM (floatOutwards f)

doCorePass CoreDoStaticArgs          = {-# SCC "StaticArgs" #-}
                                       doPassU doStaticArgs

doCorePass CoreDoCallArity           = {-# SCC "CallArity" #-}
                                       doPassD callArityAnalProgram

doCorePass CoreDoStrictness          = {-# SCC "NewStranal" #-}
                                       doPassDFM dmdAnalProgram

doCorePass CoreDoWorkerWrapper       = {-# SCC "WorkWrap" #-}
                                       doPassDFU wwTopBinds

doCorePass CoreDoSpecialising        = {-# SCC "Specialise" #-}
                                       specProgram

doCorePass CoreDoSpecConstr          = {-# SCC "SpecConstr" #-}
                                       specConstrProgram

doCorePass CoreDoVectorisation       = {-# SCC "Vectorise" #-}
                                       vectorise

doCorePass CoreDoPrintCore              = observe   printCore
doCorePass (CoreDoRuleCheck phase pat)  = ruleCheckPass phase pat
doCorePass CoreDoNothing                = return
doCorePass (CoreDoPasses passes)        = runCorePasses passes

#ifdef GHCI
doCorePass (CoreDoPluginPass _ pass) = {-# SCC "Plugin" #-} pass
#endif

doCorePass pass = pprPanic "doCorePass" (ppr pass)
\end{code}

%************************************************************************
%*                                                                      *
\subsection{Core pass combinators}
%*                                                                      *
%************************************************************************

\begin{code}
printCore :: DynFlags -> CoreProgram -> IO ()
printCore dflags binds
    = Err.dumpIfSet dflags True "Print Core" (pprCoreBindings binds)

ruleCheckPass :: CompilerPhase -> String -> ModGuts -> CoreM ModGuts
ruleCheckPass current_phase pat guts = do
    rb <- getRuleBase
    dflags <- getDynFlags
    liftIO $ Err.showPass dflags "RuleCheck"
    liftIO $ log_action dflags dflags Err.SevDump noSrcSpan defaultDumpStyle
                 (ruleCheckProgram current_phase pat rb (mg_binds guts))
    return guts


doPassDUM :: (DynFlags -> UniqSupply -> CoreProgram -> IO CoreProgram) -> ModGuts -> CoreM ModGuts
doPassDUM do_pass = doPassM $ \binds -> do
    dflags <- getDynFlags
    us     <- getUniqueSupplyM
    liftIO $ do_pass dflags us binds

doPassDM :: (DynFlags -> CoreProgram -> IO CoreProgram) -> ModGuts -> CoreM ModGuts
doPassDM do_pass = doPassDUM (\dflags -> const (do_pass dflags))

doPassD :: (DynFlags -> CoreProgram -> CoreProgram) -> ModGuts -> CoreM ModGuts
doPassD do_pass = doPassDM (\dflags -> return . do_pass dflags)

doPassDU :: (DynFlags -> UniqSupply -> CoreProgram -> CoreProgram) -> ModGuts -> CoreM ModGuts
doPassDU do_pass = doPassDUM (\dflags us -> return . do_pass dflags us)

doPassU :: (UniqSupply -> CoreProgram -> CoreProgram) -> ModGuts -> CoreM ModGuts
doPassU do_pass = doPassDU (const do_pass)

doPassDFM :: (DynFlags -> FamInstEnvs -> CoreProgram -> IO CoreProgram) -> ModGuts -> CoreM ModGuts
doPassDFM do_pass guts = do
    dflags <- getDynFlags
    p_fam_env <- getPackageFamInstEnv
    let fam_envs = (p_fam_env, mg_fam_inst_env guts)
    doPassM (liftIO . do_pass dflags fam_envs) guts

doPassDFU :: (DynFlags -> FamInstEnvs -> UniqSupply -> CoreProgram -> CoreProgram) -> ModGuts -> CoreM ModGuts
doPassDFU do_pass guts = do
    dflags <- getDynFlags
    us     <- getUniqueSupplyM
    p_fam_env <- getPackageFamInstEnv
    let fam_envs = (p_fam_env, mg_fam_inst_env guts)
    doPass (do_pass dflags fam_envs us) guts

-- Most passes return no stats and don't change rules: these combinators
-- let us lift them to the full blown ModGuts+CoreM world
doPassM :: Monad m => (CoreProgram -> m CoreProgram) -> ModGuts -> m ModGuts
doPassM bind_f guts = do
    binds' <- bind_f (mg_binds guts)
    return (guts { mg_binds = binds' })

doPass :: (CoreProgram -> CoreProgram) -> ModGuts -> CoreM ModGuts
doPass bind_f guts = return $ guts { mg_binds = bind_f (mg_binds guts) }

-- Observer passes just peek; don't modify the bindings at all
observe :: (DynFlags -> CoreProgram -> IO a) -> ModGuts -> CoreM ModGuts
observe do_pass = doPassM $ \binds -> do
    dflags <- getDynFlags
    _ <- liftIO $ do_pass dflags binds
    return binds
\end{code}


%************************************************************************
%*                                                                      *
        Gentle simplification
%*                                                                      *
%************************************************************************

\begin{code}
simplifyExpr :: DynFlags -- includes spec of what core-to-core passes to do
             -> CoreExpr
             -> IO CoreExpr
-- simplifyExpr is called by the driver to simplify an
-- expression typed in at the interactive prompt
--
-- Also used by Template Haskell
simplifyExpr dflags expr
  = do  {
        ; Err.showPass dflags "Simplify"

        ; us <-  mkSplitUniqSupply 's'

        ; let sz = exprSize expr

        ; (expr', counts) <- initSmpl dflags emptyRuleBase emptyFamInstEnvs us sz $
                                 simplExprGently (simplEnvForGHCi dflags) expr

        ; Err.dumpIfSet dflags (dopt Opt_D_dump_simpl_stats dflags)
                  "Simplifier statistics" (pprSimplCount counts)

        ; Err.dumpIfSet_dyn dflags Opt_D_dump_simpl "Simplified expression"
                        (pprCoreExpr expr')

        ; return expr'
        }

simplExprGently :: SimplEnv -> CoreExpr -> SimplM CoreExpr
-- Simplifies an expression
--      does occurrence analysis, then simplification
--      and repeats (twice currently) because one pass
--      alone leaves tons of crud.
-- Used (a) for user expressions typed in at the interactive prompt
--      (b) the LHS and RHS of a RULE
--      (c) Template Haskell splices
--
-- The name 'Gently' suggests that the SimplifierMode is SimplGently,
-- and in fact that is so.... but the 'Gently' in simplExprGently doesn't
-- enforce that; it just simplifies the expression twice

-- It's important that simplExprGently does eta reduction; see
-- Note [Simplifying the left-hand side of a RULE] above.  The
-- simplifier does indeed do eta reduction (it's in Simplify.completeLam)
-- but only if -O is on.

simplExprGently env expr = do
    expr1 <- simplExpr env (occurAnalyseExpr expr)
    simplExpr env (occurAnalyseExpr expr1)
\end{code}


%************************************************************************
%*                                                                      *
\subsection{The driver for the simplifier}
%*                                                                      *
%************************************************************************

\begin{code}
simplifyPgm :: CoreToDo -> ModGuts -> CoreM ModGuts
simplifyPgm pass guts
  = do { hsc_env <- getHscEnv
       ; us <- getUniqueSupplyM
       ; rb <- getRuleBase
       ; liftIOWithCount $
         simplifyPgmIO pass hsc_env us rb guts }

simplifyPgmIO :: CoreToDo
              -> HscEnv
              -> UniqSupply
              -> RuleBase
              -> ModGuts
              -> IO (SimplCount, ModGuts)  -- New bindings

simplifyPgmIO pass@(CoreDoSimplify max_iterations mode)
              hsc_env us hpt_rule_base
              guts@(ModGuts { mg_module = this_mod
                            , mg_rdr_env = rdr_env
                            , mg_binds = binds, mg_rules = rules
                            , mg_fam_inst_env = fam_inst_env })
  = do { (termination_msg, it_count, counts_out, guts')
           <- do_iteration us 1 [] binds rules

        ; Err.dumpIfSet dflags (dopt Opt_D_verbose_core2core dflags &&
                                dopt Opt_D_dump_simpl_stats  dflags)
                  "Simplifier statistics for following pass"
                  (vcat [text termination_msg <+> text "after" <+> ppr it_count
                                              <+> text "iterations",
                         blankLine,
                         pprSimplCount counts_out])

        ; return (counts_out, guts')
    }
  where
    dflags       = hsc_dflags hsc_env
    print_unqual = mkPrintUnqualified dflags rdr_env
<<<<<<< HEAD
    dump_phase   = dumpSimplPhase dflags mode
=======
>>>>>>> 8e66365b
    simpl_env    = mkSimplEnv mode
    active_rule  = activeRule simpl_env

    do_iteration :: UniqSupply
                 -> Int          -- Counts iterations
                 -> [SimplCount] -- Counts from earlier iterations, reversed
                 -> CoreProgram  -- Bindings in
                 -> [CoreRule]   -- and orphan rules
                 -> IO (String, Int, SimplCount, ModGuts)

    do_iteration us iteration_no counts_so_far binds rules
        -- iteration_no is the number of the iteration we are
        -- about to begin, with '1' for the first
      | iteration_no > max_iterations   -- Stop if we've run out of iterations
      = WARN( debugIsOn && (max_iterations > 2)
            , hang (ptext (sLit "Simplifier bailing out after") <+> int max_iterations
                    <+> ptext (sLit "iterations")
                    <+> (brackets $ hsep $ punctuate comma $
                         map (int . simplCountN) (reverse counts_so_far)))
                 2 (ptext (sLit "Size =") <+> ppr (coreBindsStats binds)))

                -- Subtract 1 from iteration_no to get the
                -- number of iterations we actually completed
        return ( "Simplifier baled out", iteration_no - 1
               , totalise counts_so_far
               , guts { mg_binds = binds, mg_rules = rules } )

      -- Try and force thunks off the binds; significantly reduces
      -- space usage, especially with -O.  JRS, 000620.
      | let sz = coreBindsSize binds
      , sz == sz     -- Force it
      = do {
                -- Occurrence analysis
           let {   -- Note [Vectorisation declarations and occurrences]
                   -- ~~~~~~~~~~~~~~~~~~~~~~~~~~~~~~~~~~~~~~~~~~~~~~~~
                   -- During the 'InitialPhase' (i.e., before vectorisation), we need to make sure
                   -- that the right-hand sides of vectorisation declarations are taken into
                   -- account during occurrence analysis. After the 'InitialPhase', we need to ensure
                   -- that the binders representing variable vectorisation declarations are kept alive.
                   -- (In contrast to automatically vectorised variables, their unvectorised versions
                   -- don't depend on them.)
                 vectVars = mkVarSet $
                              catMaybes [ fmap snd $ lookupVarEnv (vectInfoVar (mg_vect_info guts)) bndr
                                        | Vect bndr _ <- mg_vect_decls guts]
                              ++
                              catMaybes [ fmap snd $ lookupVarEnv (vectInfoVar (mg_vect_info guts)) bndr
                                        | bndr <- bindersOfBinds binds]
                                        -- FIXME: This second comprehensions is only needed as long as we
                                        --        have vectorised bindings where we get "Could NOT call
                                        --        vectorised from original version".
              ;  (maybeVects, maybeVectVars)
                   = case sm_phase mode of
                       InitialPhase -> (mg_vect_decls guts, vectVars)
                       _            -> ([], vectVars)
               ; tagged_binds = {-# SCC "OccAnal" #-}
                     occurAnalysePgm this_mod active_rule rules maybeVects maybeVectVars binds
               } ;
           Err.dumpIfSet_dyn dflags Opt_D_dump_occur_anal "Occurrence analysis"
                     (pprCoreBindings tagged_binds);

                -- Get any new rules, and extend the rule base
                -- See Note [Overall plumbing for rules] in Rules.lhs
                -- We need to do this regularly, because simplification can
                -- poke on IdInfo thunks, which in turn brings in new rules
                -- behind the scenes.  Otherwise there's a danger we'll simply
                -- miss the rules for Ids hidden inside imported inlinings
           eps <- hscEPS hsc_env ;
           let  { rule_base1 = unionRuleBase hpt_rule_base (eps_rule_base eps)
                ; rule_base2 = extendRuleBaseList rule_base1 rules
                ; simpl_binds = {-# SCC "SimplTopBinds" #-}
                                simplTopBinds simpl_env tagged_binds
                ; fam_envs = (eps_fam_inst_env eps, fam_inst_env) } ;

                -- Simplify the program
           (env1, counts1) <- initSmpl dflags rule_base2 fam_envs us1 sz simpl_binds ;

           let  { binds1 = getFloatBinds env1
                ; rules1 = substRulesForImportedIds (mkCoreSubst (text "imp-rules") env1) rules
                } ;

                -- Stop if nothing happened; don't dump output
           if isZeroSimplCount counts1 then
                return ( "Simplifier reached fixed point", iteration_no
                       , totalise (counts1 : counts_so_far)  -- Include "free" ticks
                       , guts { mg_binds = binds1, mg_rules = rules1 } )
           else do {
                -- Short out indirections
                -- We do this *after* at least one run of the simplifier
                -- because indirection-shorting uses the export flag on *occurrences*
                -- and that isn't guaranteed to be ok until after the first run propagates
                -- stuff from the binding site to its occurrences
                --
                -- ToDo: alas, this means that indirection-shorting does not happen at all
                --       if the simplifier does nothing (not common, I know, but unsavoury)
           let { binds2 = {-# SCC "ZapInd" #-} shortOutIndirections binds1 } ;

                -- Dump the result of this iteration
           dump_end_iteration dflags print_unqual iteration_no counts1 binds2 rules1 ;
           lintPassResult hsc_env pass binds2 ;

                -- Loop
           do_iteration us2 (iteration_no + 1) (counts1:counts_so_far) binds2 rules1
           } }
      | otherwise = panic "do_iteration"
      where
        (us1, us2) = splitUniqSupply us

        -- Remember the counts_so_far are reversed
        totalise :: [SimplCount] -> SimplCount
        totalise = foldr (\c acc -> acc `plusSimplCount` c)
                         (zeroSimplCount dflags)

simplifyPgmIO _ _ _ _ _ = panic "simplifyPgmIO"

-------------------
dump_end_iteration :: DynFlags -> PrintUnqualified -> Int
                   -> SimplCount -> CoreProgram -> [CoreRule] -> IO ()
dump_end_iteration dflags print_unqual iteration_no counts binds rules
  = dumpPassResult dflags print_unqual mb_flag hdr pp_counts binds rules
  where
    mb_flag | dopt Opt_D_dump_simpl_iterations dflags = Just Opt_D_dump_simpl_iterations
            | otherwise                               = Nothing
            -- Show details if Opt_D_dump_simpl_iterations is on

    hdr = ptext (sLit "Simplifier iteration=") <> int iteration_no
    pp_counts = vcat [ ptext (sLit "---- Simplifier counts for") <+> hdr
                     , pprSimplCount counts
                     , ptext (sLit "---- End of simplifier counts for") <+> hdr ]
\end{code}


%************************************************************************
%*                                                                      *
                Shorting out indirections
%*                                                                      *
%************************************************************************

If we have this:

        x_local = <expression>
        ...bindings...
        x_exported = x_local

where x_exported is exported, and x_local is not, then we replace it with this:

        x_exported = <expression>
        x_local = x_exported
        ...bindings...

Without this we never get rid of the x_exported = x_local thing.  This
save a gratuitous jump (from \tr{x_exported} to \tr{x_local}), and
makes strictness information propagate better.  This used to happen in
the final phase, but it's tidier to do it here.

Note [Transferring IdInfo]
~~~~~~~~~~~~~~~~~~~~~~~~~~
We want to propagage any useful IdInfo on x_local to x_exported.

STRICTNESS: if we have done strictness analysis, we want the strictness info on
x_local to transfer to x_exported.  Hence the copyIdInfo call.

RULES: we want to *add* any RULES for x_local to x_exported.


Note [Messing up the exported Id's RULES]
~~~~~~~~~~~~~~~~~~~~~~~~~~~~~~~~~~~~~~~~~~
We must be careful about discarding (obviously) or even merging the
RULES on the exported Id. The example that went bad on me at one stage
was this one:

    iterate :: (a -> a) -> a -> [a]
        [Exported]
    iterate = iterateList

    iterateFB c f x = x `c` iterateFB c f (f x)
    iterateList f x =  x : iterateList f (f x)
        [Not exported]

    {-# RULES
    "iterate"   forall f x.     iterate f x = build (\c _n -> iterateFB c f x)
    "iterateFB"                 iterateFB (:) = iterateList
     #-}

This got shorted out to:

    iterateList :: (a -> a) -> a -> [a]
    iterateList = iterate

    iterateFB c f x = x `c` iterateFB c f (f x)
    iterate f x =  x : iterate f (f x)

    {-# RULES
    "iterate"   forall f x.     iterate f x = build (\c _n -> iterateFB c f x)
    "iterateFB"                 iterateFB (:) = iterate
     #-}

And now we get an infinite loop in the rule system
        iterate f x -> build (\cn -> iterateFB c f x)
                    -> iterateFB (:) f x
                    -> iterate f x

Old "solution":
        use rule switching-off pragmas to get rid
        of iterateList in the first place

But in principle the user *might* want rules that only apply to the Id
he says.  And inline pragmas are similar
   {-# NOINLINE f #-}
   f = local
   local = <stuff>
Then we do not want to get rid of the NOINLINE.

Hence hasShortableIdinfo.


Note [Rules and indirection-zapping]
~~~~~~~~~~~~~~~~~~~~~~~~~~~~~~~~~~~~
Problem: what if x_exported has a RULE that mentions something in ...bindings...?
Then the things mentioned can be out of scope!  Solution
 a) Make sure that in this pass the usage-info from x_exported is
        available for ...bindings...
 b) If there are any such RULES, rec-ify the entire top-level.
    It'll get sorted out next time round

Other remarks
~~~~~~~~~~~~~
If more than one exported thing is equal to a local thing (i.e., the
local thing really is shared), then we do one only:
\begin{verbatim}
        x_local = ....
        x_exported1 = x_local
        x_exported2 = x_local
==>
        x_exported1 = ....

        x_exported2 = x_exported1
\end{verbatim}

We rely on prior eta reduction to simplify things like
\begin{verbatim}
        x_exported = /\ tyvars -> x_local tyvars
==>
        x_exported = x_local
\end{verbatim}
Hence,there's a possibility of leaving unchanged something like this:
\begin{verbatim}
        x_local = ....
        x_exported1 = x_local Int
\end{verbatim}
By the time we've thrown away the types in STG land this
could be eliminated.  But I don't think it's very common
and it's dangerous to do this fiddling in STG land
because we might elminate a binding that's mentioned in the
unfolding for something.

\begin{code}
type IndEnv = IdEnv Id          -- Maps local_id -> exported_id

shortOutIndirections :: CoreProgram -> CoreProgram
shortOutIndirections binds
  | isEmptyVarEnv ind_env = binds
  | no_need_to_flatten    = binds'                      -- See Note [Rules and indirect-zapping]
  | otherwise             = [Rec (flattenBinds binds')] -- for this no_need_to_flatten stuff
  where
    ind_env            = makeIndEnv binds
    exp_ids            = varSetElems ind_env    -- These exported Ids are the subjects
    exp_id_set         = mkVarSet exp_ids       -- of the indirection-elimination
    no_need_to_flatten = all (null . specInfoRules . idSpecialisation) exp_ids
    binds'             = concatMap zap binds

    zap (NonRec bndr rhs) = [NonRec b r | (b,r) <- zapPair (bndr,rhs)]
    zap (Rec pairs)       = [Rec (concatMap zapPair pairs)]

    zapPair (bndr, rhs)
        | bndr `elemVarSet` exp_id_set             = []
        | Just exp_id <- lookupVarEnv ind_env bndr = [(transferIdInfo exp_id bndr, rhs),
                                                      (bndr, Var exp_id)]
        | otherwise                                = [(bndr,rhs)]

makeIndEnv :: [CoreBind] -> IndEnv
makeIndEnv binds
  = foldr add_bind emptyVarEnv binds
  where
    add_bind :: CoreBind -> IndEnv -> IndEnv
    add_bind (NonRec exported_id rhs) env = add_pair (exported_id, rhs) env
    add_bind (Rec pairs)              env = foldr add_pair env pairs

    add_pair :: (Id,CoreExpr) -> IndEnv -> IndEnv
    add_pair (exported_id, Var local_id) env
        | shortMeOut env exported_id local_id = extendVarEnv env local_id exported_id
    add_pair _ env = env

-----------------
shortMeOut :: IndEnv -> Id -> Id -> Bool
shortMeOut ind_env exported_id local_id
-- The if-then-else stuff is just so I can get a pprTrace to see
-- how often I don't get shorting out because of IdInfo stuff
  = if isExportedId exported_id &&              -- Only if this is exported

       isLocalId local_id &&                    -- Only if this one is defined in this
                                                --      module, so that we *can* change its
                                                --      binding to be the exported thing!

       not (isExportedId local_id) &&           -- Only if this one is not itself exported,
                                                --      since the transformation will nuke it

       not (local_id `elemVarEnv` ind_env)      -- Only if not already substituted for
    then
        if hasShortableIdInfo exported_id
        then True       -- See Note [Messing up the exported Id's IdInfo]
        else WARN( True, ptext (sLit "Not shorting out:") <+> ppr exported_id )
             False
    else
        False

-----------------
hasShortableIdInfo :: Id -> Bool
-- True if there is no user-attached IdInfo on exported_id,
-- so we can safely discard it
-- See Note [Messing up the exported Id's IdInfo]
hasShortableIdInfo id
  =  isEmptySpecInfo (specInfo info)
  && isDefaultInlinePragma (inlinePragInfo info)
  && not (isStableUnfolding (unfoldingInfo info))
  where
     info = idInfo id

-----------------
transferIdInfo :: Id -> Id -> Id
-- See Note [Transferring IdInfo]
-- If we have
--      lcl_id = e; exp_id = lcl_id
-- and lcl_id has useful IdInfo, we don't want to discard it by going
--      gbl_id = e; lcl_id = gbl_id
-- Instead, transfer IdInfo from lcl_id to exp_id
-- Overwriting, rather than merging, seems to work ok.
transferIdInfo exported_id local_id
  = modifyIdInfo transfer exported_id
  where
    local_info = idInfo local_id
    transfer exp_info = exp_info `setStrictnessInfo`    strictnessInfo local_info
                                 `setUnfoldingInfo`     unfoldingInfo local_info
                                 `setInlinePragInfo`    inlinePragInfo local_info
                                 `setSpecInfo`          addSpecInfo (specInfo exp_info) new_info
    new_info = setSpecInfoHead (idName exported_id)
                               (specInfo local_info)
        -- Remember to set the function-name field of the
        -- rules as we transfer them from one function to another
\end{code}<|MERGE_RESOLUTION|>--- conflicted
+++ resolved
@@ -80,13 +80,6 @@
                            do { all_passes <- addPluginPasses dflags builtin_passes
                               ; runCorePasses all_passes guts }
 
-<<<<<<< HEAD
-{--
-       ; Err.dumpIfSet_dyn dflags Opt_D_dump_core_pipeline
-             "Plugin information" "" -- TODO FIXME: dump plugin info
---}
-=======
->>>>>>> 8e66365b
        ; Err.dumpIfSet_dyn dflags Opt_D_dump_simpl_stats
              "Grand total simplifier statistics"
              (pprSimplCount stats)
@@ -618,10 +611,6 @@
   where
     dflags       = hsc_dflags hsc_env
     print_unqual = mkPrintUnqualified dflags rdr_env
-<<<<<<< HEAD
-    dump_phase   = dumpSimplPhase dflags mode
-=======
->>>>>>> 8e66365b
     simpl_env    = mkSimplEnv mode
     active_rule  = activeRule simpl_env
 
