--- conflicted
+++ resolved
@@ -994,21 +994,16 @@
        ; let kvs = extractDataDefnKindVars defn
              doc = TyDataCtx tycon
        ; traceRn (text "rntycl-data" <+> ppr tycon <+> ppr kvs)
-<<<<<<< HEAD
        ; ((tyvars', defn'), fvs) <- bindHsQTyVars doc Nothing kvs tyvars $ \ tyvars' ->
-=======
-       ; ((tyvars', defn'), fvs) <-
-                      bindHsTyVars doc Nothing kvs tyvars $ \ tyvars' ->
->>>>>>> 43751b24
                                     do { (defn', fvs) <- rnDataDefn doc defn
                                        ; return ((tyvars', defn'), fvs) }
        ; return (DataDecl { tcdLName = tycon', tcdTyVars = tyvars'
                           , tcdDataDefn = defn', tcdFVs = fvs }, fvs) }
 
-rnTyClDecl (ClassDecl {tcdCtxt = context, tcdLName = lcls,
-                              tcdTyVars = tyvars, tcdFDs = fds, tcdSigs = sigs,
-                              tcdMeths = mbinds, tcdATs = ats, tcdATDefs = at_defs,
-                              tcdDocs = docs})
+rnTyClDecl (ClassDecl { tcdCtxt = context, tcdLName = lcls,
+                        tcdTyVars = tyvars, tcdFDs = fds, tcdSigs = sigs,
+                        tcdMeths = mbinds, tcdATs = ats, tcdATDefs = at_defs,
+                        tcdDocs = docs})
   = do  { lcls' <- lookupLocatedTopBndrRn lcls
         ; let cls' = unLoc lcls'
               kvs = []  -- No scoped kind vars except those in
@@ -1177,24 +1172,15 @@
           -> FamilyDecl RdrName
           -> RnM (FamilyDecl Name, FreeVars)
 rnFamDecl mb_cls (FamilyDecl { fdLName = tycon, fdTyVars = tyvars
-<<<<<<< HEAD
-                             , fdInfo = info, fdKindSig = kind })
-  = do { ((tycon', tyvars', kind'), fv1) <-
-           bindHsQTyVars fmly_doc mb_cls kvs tyvars $ \tyvars' ->
-           do { tycon' <- lookupLocatedTopBndrRn tycon
-              ; (kind', fv_kind) <- rnLHsMaybeKind fmly_doc kind
-              ; return ((tycon', tyvars', kind'), fv_kind) }
-=======
                              , fdInfo = info, fdResultSig = res_sig
                              , fdInjectivityAnn = injectivity })
   = do { tycon' <- lookupLocatedTopBndrRn tycon
        ; ((tyvars', res_sig', injectivity'), fv1) <-
-            bindHsTyVars doc mb_cls kvs tyvars $ \ tyvars' ->
+            bindHsQTyVars doc mb_cls kvs tyvars $ \ tyvars' ->
             do { (res_sig', fv_kind) <- wrapLocFstM (rnFamResultSig doc) res_sig
                ; injectivity' <- traverse (rnInjectivityAnn tyvars' res_sig')
                                           injectivity
                ; return ( (tyvars', res_sig', injectivity') , fv_kind )  }
->>>>>>> 43751b24
        ; (info', fv2) <- rn_info info
        ; return (FamilyDecl { fdLName = tycon', fdTyVars = tyvars'
                             , fdInfo = info', fdResultSig = res_sig'
@@ -1283,7 +1269,7 @@
 -- | Rename injectivity annotation. Note that injectivity annotation is just the
 -- part after the "|".  Everything that appears before it is renamed in
 -- rnFamDecl.
-rnInjectivityAnn :: LHsTyVarBndrs Name         -- ^ Type variables declared in
+rnInjectivityAnn :: LHsQTyVars Name            -- ^ Type variables declared in
                                                --   type family head
                  -> LFamilyResultSig Name      -- ^ Result signature
                  -> LInjectivityAnn RdrName    -- ^ Injectivity annotation
@@ -1296,8 +1282,8 @@
              bindLocalNames [hsLTyVarName resTv] $
              -- The return type variable scopes over the injectivity annotation
              -- e.g.   type family F a = (r::*) | r -> a
-             do { injFrom' <- rnLTyVar True injFrom
-                ; injTo'   <- mapM (rnLTyVar True) injTo
+             do { injFrom' <- rnLTyVar injFrom
+                ; injTo'   <- mapM rnLTyVar injTo
                 ; return $ L srcSpan (InjectivityAnn injFrom' injTo') }
 
    ; let tvNames  = Set.fromList $ hsLKiTyVarNames tvBndrs
@@ -1337,8 +1323,8 @@
 rnInjectivityAnn _ _ (L srcSpan (InjectivityAnn injFrom injTo)) =
    setSrcSpan srcSpan $ do
    (injDecl', _) <- askNoErrs $ do
-     injFrom' <- rnLTyVar True injFrom
-     injTo'   <- mapM (rnLTyVar True) injTo
+     injFrom' <- rnLTyVar injFrom
+     injTo'   <- mapM rnLTyVar injTo
      return $ L srcSpan (InjectivityAnn injFrom' injTo')
    return $ injDecl'
 
